// Copyright (C) 2020 The Android Open Source Project
//
// Licensed under the Apache License, Version 2.0 (the "License");
// you may not use this file except in compliance with the License.
// You may obtain a copy of the License at
//
//      http://www.apache.org/licenses/LICENSE-2.0
//
// Unless required by applicable law or agreed to in writing, software
// distributed under the License is distributed on an "AS IS" BASIS,
// WITHOUT WARRANTIES OR CONDITIONS OF ANY KIND, either express or implied.
// See the License for the specific language governing permissions and
// limitations under the License.

import {globals} from '../frontend/globals';
import * as version from '../gen/perfetto_version';

type TraceCategories = 'Trace Actions'|'Record Trace'|'User Actions';
const ANALYTICS_ID = 'UA-137828855-1';
const PAGE_TITLE = 'no-page-title';

export function initAnalytics() {
  // Only initialize logging on the official site and on localhost (to catch
  // analytics bugs when testing locally).
  // Skip analytics is the fragment has "testing=1", this is used by UI tests.
  if ((window.location.origin.startsWith('http://localhost:') ||
       window.location.origin.endsWith('.perfetto.dev')) &&
<<<<<<< HEAD
      window.location.search.indexOf('testing=1') < 0) {
=======
      !globals.testing) {
>>>>>>> e76740cd
    return new AnalyticsImpl();
  }
  return new NullAnalytics();
}

const gtagGlobals = window as {} as {
  // tslint:disable-next-line no-any
  dataLayer: any[];
  gtag: (command: string, event: string|Date, args?: {}) => void;
};

export interface Analytics {
  initialize(): void;
  updatePath(_: string): void;
  logEvent(_x: TraceCategories|null, _y: string): void;
  logError(_x: string, _y?: boolean): void;
  isEnabled(): boolean;
}

export class NullAnalytics implements Analytics {
  initialize() {}
  updatePath(_: string) {}
  logEvent(_x: TraceCategories|null, _y: string) {}
  logError(_x: string) {}
  isEnabled(): boolean {
    return false;
  }
}

class AnalyticsImpl implements Analytics {
  private initialized_ = false;

  constructor() {
    // The code below is taken from the official Google Analytics docs [1] and
    // adapted to TypeScript. We have it here rather than as an inline script
    // in index.html (as suggested by GA's docs) because inline scripts don't
    // play nicely with the CSP policy, at least in Firefox (Firefox doesn't
    // support all CSP 3 features we use).
    // [1] https://developers.google.com/analytics/devguides/collection/gtagjs .
    gtagGlobals.dataLayer = gtagGlobals.dataLayer || [];

    // tslint:disable-next-line no-any
    function gtagFunction(..._: any[]) {
      // This needs to be a function and not a lambda. |arguments| behaves
      // slightly differently in a lambda and breaks GA.
      gtagGlobals.dataLayer.push(arguments);
    }
    gtagGlobals.gtag = gtagFunction;
    gtagGlobals.gtag('js', new Date());
  }

  // This is callled only after the script that sets isInternalUser loads.
  // It is fine to call updatePath() and log*() functions before initialize().
  // The gtag() function internally enqueues all requests into |dataLayer|.
  initialize() {
    if (this.initialized_) return;
    this.initialized_ = true;
    const script = document.createElement('script');
    script.src = 'https://www.googletagmanager.com/gtag/js?id=' + ANALYTICS_ID;
    script.defer = true;
    document.head.appendChild(script);
    const route = globals.state.route || '/';
    console.log(
        `GA initialized. route=${route}`,
        `isInternalUser=${globals.isInternalUser}`);
    // GA's reccomendation for SPAs is to disable automatic page views and
    // manually send page_view events. See:
    // https://developers.google.com/analytics/devguides/collection/gtagjs/pages#manual_pageviews
    gtagGlobals.gtag('config', ANALYTICS_ID, {
      allow_google_signals: false,
      anonymize_ip: true,
      page_path: route,
      referrer: document.referrer.split('?')[0],
      send_page_view: false,
      page_title: PAGE_TITLE,
      dimension1: globals.isInternalUser ? '1' : '0',
      dimension2: version.VERSION,
      dimension3: globals.channel,
    });
    this.updatePath(route);
  }

  updatePath(path: string) {
    gtagGlobals.gtag(
        'event', 'page_view', {page_path: path, page_title: PAGE_TITLE});
  }

  logEvent(category: TraceCategories|null, event: string) {
    gtagGlobals.gtag('event', event, {event_category: category});
  }

  logError(description: string, fatal = true) {
    gtagGlobals.gtag('event', 'exception', {description, fatal});
  }

  isEnabled(): boolean {
    return true;
  }
}<|MERGE_RESOLUTION|>--- conflicted
+++ resolved
@@ -25,11 +25,7 @@
   // Skip analytics is the fragment has "testing=1", this is used by UI tests.
   if ((window.location.origin.startsWith('http://localhost:') ||
        window.location.origin.endsWith('.perfetto.dev')) &&
-<<<<<<< HEAD
-      window.location.search.indexOf('testing=1') < 0) {
-=======
       !globals.testing) {
->>>>>>> e76740cd
     return new AnalyticsImpl();
   }
   return new NullAnalytics();
