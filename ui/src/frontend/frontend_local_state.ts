--- conflicted
+++ resolved
@@ -25,16 +25,8 @@
   Timestamped,
   VisibleState,
 } from '../common/state';
-<<<<<<< HEAD
-import {Span, TPDuration} from '../common/time';
-import {
-  TPTime,
-  TPTimeSpan,
-} from '../common/time';
-=======
 import {Span, TPDuration, TPTime, TPTimeSpan} from '../common/time';
 import {raf} from '../core/raf_scheduler';
->>>>>>> 45332e04
 
 import {globals} from './globals';
 import {ratelimit} from './rate_limiters';
@@ -69,21 +61,6 @@
   return width;
 }
 
-<<<<<<< HEAD
-export class TimeWindow {
-  private readonly MIN_DURATION_NS = 10;
-  private _start: HighPrecisionTime = new HighPrecisionTime();
-  private _durationNanos: number = 10e9;
-
-  private get _end(): HighPrecisionTime {
-    return this._start.addNanos(this._durationNanos);
-  }
-
-  update(span: Span<HighPrecisionTime>) {
-    this._start = span.start;
-    this._durationNanos = Math.max(this.MIN_DURATION_NS, span.duration.nanos);
-    this.preventClip();
-=======
 // Immutable object describing a (high precision) time window, providing methods
 // for common mutation operations (pan, zoom), and accessors for common
 // properties such as spans and durations in several formats.
@@ -125,18 +102,12 @@
 
   static fromHighPrecisionTimeSpan(span: Span<HighPrecisionTime>): TimeWindow {
     return new TimeWindow(span.start, span.duration.nanos);
->>>>>>> 45332e04
   }
 
   // Pan the window by certain number of seconds
   pan(offset: HighPrecisionTime) {
-<<<<<<< HEAD
-    this._start = this._start.add(offset);
-    this.preventClip();
-=======
     return new TimeWindow(
         this.hpTimeSpan.start.add(offset), this.hpTimeSpan.duration.nanos);
->>>>>>> 45332e04
   }
 
   // Zoom in or out a bit centered on a specific offset from the root
@@ -145,76 +116,23 @@
   zoom(ratio: number, offset: number) {
     const traceDuration = globals.stateTraceTime().duration;
     const minDuration = Math.min(this.MIN_DURATION_NS, traceDuration.nanos);
-<<<<<<< HEAD
-    const newDurationNanos = Math.max(this._durationNanos * ratio, minDuration);
-    // Delta between new and old duration
-    // +ve if new duration is shorter than old duration
-    const durationDeltaNanos = this._durationNanos - newDurationNanos;
-=======
     const currentDurationNanos = this.hpTimeSpan.duration.nanos;
     const newDurationNanos =
         Math.max(currentDurationNanos * ratio, minDuration);
     // Delta between new and old duration
     // +ve if new duration is shorter than old duration
     const durationDeltaNanos = currentDurationNanos - newDurationNanos;
->>>>>>> 45332e04
     // If offset is 0, don't move the start at all
     // If offset if 1, move the start by the amount the duration has changed
     // If new duration is shorter - move start to right
     // If new duration is longer - move start to left
-<<<<<<< HEAD
-    this._start = this._start.addNanos(durationDeltaNanos * offset);
-    this._durationNanos = newDurationNanos;
-    this.preventClip();
-=======
     const start = this.hpTimeSpan.start.addNanos(durationDeltaNanos * offset);
     const durationNanos = newDurationNanos;
     return new TimeWindow(start, durationNanos);
->>>>>>> 45332e04
   }
 
   createTimeScale(startPx: number, endPx: number): TimeScale {
     return new TimeScale(
-<<<<<<< HEAD
-        this._start, this._durationNanos, new PxSpan(startPx, endPx));
-  }
-
-  // Get timespan covering entire range of the window
-  get timeSpan(): HighPrecisionTimeSpan {
-    return new HighPrecisionTimeSpan(this._start, this._end);
-  }
-
-  get timestampSpan(): Span<TPTime, TPDuration> {
-    return new TPTimeSpan(this.earliest, this.latest);
-  }
-
-  get earliest(): TPTime {
-    return this._start.toTPTime('floor');
-  }
-
-  get latest(): TPTime {
-    return this._start.addNanos(this._durationNanos).toTPTime('ceil');
-  }
-
-  // Limit the zoom and pan
-  private preventClip() {
-    const traceTimeSpan = globals.stateTraceTime();
-    const traceDurationNanos = traceTimeSpan.duration.nanos;
-
-    if (this._durationNanos > traceDurationNanos) {
-      this._start = traceTimeSpan.start;
-      this._durationNanos = traceDurationNanos;
-    }
-
-    if (this._start.lt(traceTimeSpan.start)) {
-      this._start = traceTimeSpan.start;
-    }
-
-    const end = this._start.addNanos(this._durationNanos);
-    if (end.gt(traceTimeSpan.end)) {
-      this._start = traceTimeSpan.end.subNanos(this._durationNanos);
-    }
-=======
         this.hpTimeSpan.start,
         this.hpTimeSpan.duration.nanos,
         new PxSpan(startPx, endPx));
@@ -226,7 +144,6 @@
 
   get latest(): TPTime {
     return this.timeSpan.end;
->>>>>>> 45332e04
   }
 }
 
@@ -235,15 +152,9 @@
  * controller. This state is updated at 60fps.
  */
 export class FrontendLocalState {
-<<<<<<< HEAD
-  visibleWindow = new TimeWindow();
-  startPx: number = 0;
-  endPx: number = 0;
-=======
   private visibleWindow = new TimeWindow();
   private _timeScale = this.visibleWindow.createTimeScale(0, 0);
   private _windowSpan = PxSpan.ZERO;
->>>>>>> 45332e04
   showPanningHint = false;
   showCookieConsent = false;
   visibleTracks = new Set<string>();
@@ -279,11 +190,7 @@
 
   setHttpRpcState(httpRpcState: HttpRpcState) {
     this.httpRpcState = httpRpcState;
-<<<<<<< HEAD
-    globals.rafScheduler.scheduleFullRedraw();
-=======
     raf.scheduleFullRedraw();
->>>>>>> 45332e04
   }
 
   addVisibleTrack(trackId: string) {
@@ -307,24 +214,16 @@
   }
 
   zoomVisibleWindow(ratio: number, centerPoint: number) {
-<<<<<<< HEAD
-    this.visibleWindow.zoom(ratio, centerPoint);
-=======
     this.visibleWindow = this.visibleWindow.zoom(ratio, centerPoint);
     this._timeScale = this.visibleWindow.createTimeScale(
         this._windowSpan.start, this._windowSpan.end);
->>>>>>> 45332e04
     this.kickUpdateLocalState();
   }
 
   panVisibleWindow(delta: HighPrecisionTime) {
-<<<<<<< HEAD
-    this.visibleWindow.pan(delta);
-=======
     this.visibleWindow = this.visibleWindow.pan(delta);
     this._timeScale = this.visibleWindow.createTimeScale(
         this._windowSpan.start, this._windowSpan.end);
->>>>>>> 45332e04
     this.kickUpdateLocalState();
   }
 
@@ -355,12 +254,7 @@
         end >= start,
         `Impossible select area: start [${start}] >= end [${end}]`);
     this.showPanningHint = true;
-<<<<<<< HEAD
-    this._selectedArea = {start, end, tracks},
-    globals.rafScheduler.scheduleFullRedraw();
-=======
     this._selectedArea = {start, end, tracks}, raf.scheduleFullRedraw();
->>>>>>> 45332e04
   }
 
   deselectArea() {
@@ -380,14 +274,10 @@
     const traceBounds = globals.stateTraceTime();
     const start = ts.start.clamp(traceBounds.start, traceBounds.end);
     const end = ts.end.clamp(traceBounds.start, traceBounds.end);
-<<<<<<< HEAD
-    this.visibleWindow.update(new HighPrecisionTimeSpan(start, end));
-=======
     this.visibleWindow = TimeWindow.fromHighPrecisionTimeSpan(
         new HighPrecisionTimeSpan(start, end));
     this._timeScale = this.visibleWindow.createTimeScale(
         this._windowSpan.start, this._windowSpan.end);
->>>>>>> 45332e04
     this.updateResolution();
   }
 
@@ -418,23 +308,14 @@
     pxStart = Math.max(0, pxStart);
     pxEnd = Math.max(0, pxEnd);
     if (pxStart === pxEnd) pxEnd = pxStart + 1;
-<<<<<<< HEAD
-    this.startPx = pxStart;
-    this.endPx = pxEnd;
-=======
     this._timeScale = this.visibleWindow.createTimeScale(pxStart, pxEnd);
     this._windowSpan = new PxSpan(pxStart, pxEnd);
->>>>>>> 45332e04
     this.updateResolution();
   }
 
   // Get the time scale for the visible window
   get visibleTimeScale(): TimeScale {
-<<<<<<< HEAD
-    return this.visibleWindow.createTimeScale(this.startPx, this.endPx);
-=======
     return this._timeScale;
->>>>>>> 45332e04
   }
 
   // Produces a TimeScale object for this time window provided start and end px
@@ -444,19 +325,6 @@
 
   // Get the bounds of the window in pixels
   get windowSpan(): PxSpan {
-<<<<<<< HEAD
-    return new PxSpan(this.startPx, this.endPx);
-  }
-
-  // Get the bounds of the visible time window as a time span
-  get visibleWindowTime(): Span<HighPrecisionTime> {
-    return this.visibleWindow.timeSpan;
-  }
-
-  // Get the visible time span as
-  get visibleTimeSpan(): Span<TPTime, TPDuration> {
-    return this.visibleWindow.timestampSpan;
-=======
     return this._windowSpan;
   }
 
@@ -468,6 +336,5 @@
   // Get the bounds of the visible window as a time span
   get visibleTimeSpan(): Span<TPTime, TPDuration> {
     return this.visibleWindow.timeSpan;
->>>>>>> 45332e04
   }
 }