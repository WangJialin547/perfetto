--- conflicted
+++ resolved
@@ -84,24 +84,16 @@
   return result.slice(0, -1);
 }
 
-<<<<<<< HEAD
-=======
 export function tpTimeToCode(time: TPTime) {
   return timeToCode(tpTimeToSeconds(time));
 }
 
->>>>>>> bad11ba2
 export function currentDateHourAndMinute(): string {
   const date = new Date();
   return `${date.toISOString().substr(0, 10)}-${date.getHours()}-${
       date.getMinutes()}`;
 }
 
-<<<<<<< HEAD
-export class TimeSpan {
-  readonly start: number;
-  readonly end: number;
-=======
 // Aliased "Trace Processor" time and duration types.
 // Note(stevegolton): While it might be nice to type brand these in the future,
 // for now we're going to keep things simple. We do a lot of maths with these
@@ -152,7 +144,6 @@
 export function tpDurationToNanos(dur: TPDuration): number {
   return tpTimeToSeconds(dur);
 }
->>>>>>> bad11ba2
 
 export function tpDurationFromNanos(nanos: number): TPDuration {
   return tpTimeFromNanos(nanos);
