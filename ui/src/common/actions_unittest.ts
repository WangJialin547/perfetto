--- conflicted
+++ resolved
@@ -334,7 +334,6 @@
     kind: HEAP_PROFILE_TRACK_KIND,
     trackSortKey: PrimaryTrackSortKey.HEAP_PROFILE_TRACK,
     trackGroup: 'g',
-<<<<<<< HEAD
   });
   state = fakeTrack(state, {
     id: 'a',
@@ -439,112 +438,6 @@
   const after = produce(state, (draft) => {
     StateActions.sortThreadTracks(draft, {});
   });
-=======
-  });
-  state = fakeTrack(state, {
-    id: 'a',
-    kind: PROCESS_SCHEDULING_TRACK_KIND,
-    trackSortKey: PrimaryTrackSortKey.PROCESS_SCHEDULING_TRACK,
-    trackGroup: 'g',
-  });
-
-  const after = produce(state, (draft) => {
-    StateActions.sortThreadTracks(draft, {});
-  });
-
-  // High Priority tracks should be sorted before Low Priority tracks:
-  // 'b' appears twice because it's the summary track
-  expect(after.trackGroups['g'].tracks).toEqual(['a', 'b', 'b']);
-});
-
-test('sortTracksByPriorityAndKindAndName', () => {
-  let state = createEmptyState();
-  state = fakeTrackGroup(state, {id: 'g', summaryTrackId: 'b'});
-  state = fakeTrack(state, {
-    id: 'a',
-    kind: PROCESS_SCHEDULING_TRACK_KIND,
-    trackSortKey: PrimaryTrackSortKey.PROCESS_SCHEDULING_TRACK,
-    trackGroup: 'g',
-  });
-  state = fakeTrack(state, {
-    id: 'b',
-    kind: SLICE_TRACK_KIND,
-    trackGroup: 'g',
-    trackSortKey: PrimaryTrackSortKey.MAIN_THREAD,
-  });
-  state = fakeTrack(state, {
-    id: 'c',
-    kind: SLICE_TRACK_KIND,
-    trackGroup: 'g',
-    trackSortKey: PrimaryTrackSortKey.RENDER_THREAD,
-  });
-  state = fakeTrack(state, {
-    id: 'd',
-    kind: SLICE_TRACK_KIND,
-    trackGroup: 'g',
-    trackSortKey: PrimaryTrackSortKey.GPU_COMPLETION_THREAD,
-  });
-  state = fakeTrack(
-      state, {id: 'e', kind: HEAP_PROFILE_TRACK_KIND, trackGroup: 'g'});
-  state = fakeTrack(
-      state, {id: 'f', kind: SLICE_TRACK_KIND, trackGroup: 'g', name: 'T2'});
-  state = fakeTrack(
-      state, {id: 'g', kind: SLICE_TRACK_KIND, trackGroup: 'g', name: 'T10'});
-
-  const after = produce(state, (draft) => {
-    StateActions.sortThreadTracks(draft, {});
-  });
-
-  // The order should be determined by:
-  // 1.High priority
-  // 2.Non ordinary track kinds
-  // 3.Low priority
-  // 4.Collated name string (ie. 'T2' will be before 'T10')
-  expect(after.trackGroups['g'].tracks)
-      .toEqual(['a', 'b', 'b', 'c', 'd', 'e', 'f', 'g']);
-});
-
-test('sortTracksByTidThenName', () => {
-  let state = createEmptyState();
-  state = fakeTrackGroup(state, {id: 'g', summaryTrackId: 'a'});
-  state = fakeTrack(state, {
-    id: 'a',
-    kind: SLICE_TRACK_KIND,
-    trackSortKey: {
-      utid: 1,
-      priority: InThreadTrackSortKey.ORDINARY,
-    },
-    trackGroup: 'g',
-    name: 'aaa',
-    tid: '1',
-  });
-  state = fakeTrack(state, {
-    id: 'b',
-    kind: SLICE_TRACK_KIND,
-    trackSortKey: {
-      utid: 2,
-      priority: InThreadTrackSortKey.ORDINARY,
-    },
-    trackGroup: 'g',
-    name: 'bbb',
-    tid: '2',
-  });
-  state = fakeTrack(state, {
-    id: 'c',
-    kind: THREAD_STATE_TRACK_KIND,
-    trackSortKey: {
-      utid: 1,
-      priority: InThreadTrackSortKey.ORDINARY,
-    },
-    trackGroup: 'g',
-    name: 'ccc',
-    tid: '1',
-  });
-
-  const after = produce(state, (draft) => {
-    StateActions.sortThreadTracks(draft, {});
-  });
->>>>>>> 5f456dbc
 
   expect(after.trackGroups['g'].tracks).toEqual(['a', 'a', 'c', 'b']);
 });
@@ -553,11 +446,6 @@
   const state = createEmptyState();
 
   const afterSelectingPerf = produce(state, (draft) => {
-<<<<<<< HEAD
-    StateActions.selectPerfSamples(
-        draft,
-        {id: 0, upid: 0, leftTs: 0, rightTs: 0, type: ProfileType.PERF_SAMPLE});
-=======
     StateActions.selectPerfSamples(draft, {
       id: 0,
       upid: 0,
@@ -565,7 +453,6 @@
       rightTs: 0n,
       type: ProfileType.PERF_SAMPLE,
     });
->>>>>>> 5f456dbc
   });
 
   expect(assertExists(afterSelectingPerf.currentFlamegraphState).type)
@@ -577,11 +464,7 @@
 
   const afterSelectingPerf = produce(state, (draft) => {
     StateActions.selectHeapProfile(
-<<<<<<< HEAD
-        draft, {id: 0, upid: 0, ts: 0, type: ProfileType.JAVA_HEAP_GRAPH});
-=======
         draft, {id: 0, upid: 0, ts: 0n, type: ProfileType.JAVA_HEAP_GRAPH});
->>>>>>> 5f456dbc
   });
 
   expect(assertExists(afterSelectingPerf.currentFlamegraphState).type)
