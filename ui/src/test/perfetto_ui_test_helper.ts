--- conflicted
+++ resolved
@@ -44,13 +44,7 @@
     const isShowingMsg = !!(await page.$('.omnibox.message-mode'));
     const isShowingAnim = !!(await page.$('.progress.progress-anim'));
     const hasPendingRedraws =
-<<<<<<< HEAD
-        await (
-            await page.evaluateHandle('globals.rafScheduler.hasPendingRedraws'))
-            .jsonValue();
-=======
         await (await page.evaluateHandle('raf.hasPendingRedraws')).jsonValue();
->>>>>>> 45332e04
 
     if (isShowingAnim || isShowingMsg || hasPendingRedraws) {
       consecutiveIdleTicks = 0;
