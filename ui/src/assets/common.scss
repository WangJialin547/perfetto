// Copyright (C) 2018 The Android Open Source Project
//
// Licensed under the Apache License, Version 2.0 (the "License");
// you may not use this file except in compliance with the License.
// You may obtain a copy of the License at
//
//      http://www.apache.org/licenses/LICENSE-2.0
//
// Unless required by applicable law or agreed to in writing, software
// distributed under the License is distributed on an "AS IS" BASIS,
// WITHOUT WARRANTIES OR CONDITIONS OF ANY KIND, either express or implied.
// See the License for the specific language governing permissions and
// limitations under the License.

@import "widgets/theme";
@import "typefaces";
@import "fonts";

:root {
  --sidebar-width: 230px;
  --topbar-height: 44px;
  --monospace-font: "Roboto Mono", monospace;
  --track-shell-width: 250px;
  --track-border-color: #00000025;
  --anim-easing: cubic-bezier(0.4, 0, 0.2, 1);
  --selection-stroke-color: #00344596;
  --selection-fill-color: #8398e64d;
  --overview-timeline-non-visible-color: #c8c8c8cc;
  --details-content-height: 280px;
}

@mixin transition($time: 0.1s) {
  transition: opacity $time ease, color $time ease, background-color $time ease,
    border-color $time ease, width $time ease, height $time ease,
    max-width $time ease, max-height $time ease, margin $time ease,
    transform $time ease, box-shadow $time ease, border-radius $time ease;
}

@mixin material-icon($content) {
  @include icon;
  content: $content;
}

@mixin track_shell_title() {
  font-size: 14px;
  max-height: 30px;
  overflow: hidden;
  text-align: left;
  overflow-wrap: break-word;
  font-family: "Roboto Condensed", sans-serif;
  font-weight: 300;
  line-break: anywhere;
}

* {
  box-sizing: border-box;
  -webkit-tap-highlight-color: transparent;
  touch-action: none;
}

html {
  font-family: Roboto, verdana, sans-serif;
  height: 100%;
  width: 100%;
}

html,
body,
body > main {
  height: 100%;
  width: 100%;
  padding: 0;
  margin: 0;
  overscroll-behavior: none;
  overflow: hidden;
}

pre,
code {
  font-family: var(--monospace-font);
}

// This is to minimize Mac vs Linux Chrome Headless rendering differences
// when running UI intergrationtests via puppeteer.
body.testing {
  -webkit-font-smoothing: antialiased !important;
  font-kerning: none !important;
}

h1,
h2,
h3 {
  font-family: inherit;
  font-size: inherit;
  font-weight: inherit;
  padding: 0;
  margin: 0;
}
table {
  user-select: text;
}

body > main {
  display: grid;
  grid-template-areas:
    "sidebar topbar"
    "sidebar alerts"
    "sidebar page";
  grid-template-rows: auto auto 1fr;
  grid-template-columns: auto 1fr;
  color: #121212;
  overflow: hidden;
}

body.filedrag::after {
  content: "Drop the trace file to open it";
  position: fixed;
  z-index: 99;
  top: 0;
  left: 0;
  right: 0;
  bottom: 0;
  border: 10px dashed #404854;
  text-align: center;
  font-size: 3rem;
  line-height: 100vh;
  color: #333;
  background: rgba(255, 255, 255, 0.5);
}

button {
  background: none;
  color: inherit;
  border: none;
  padding: 0;
  font: inherit;
  cursor: pointer;
  outline: inherit;
}

button.close {
  font-family: var(--monospace-font);
}

.full-page-loading-screen {
  position: absolute;
  width: 100%;
  height: 100%;
  display: flex;
  justify-content: center;
  align-items: center;
  flex-direction: row;
  background: #3e4a5a url("assets/logo-3d.png") no-repeat fixed center;
}

.page {
  grid-area: page;
  position: relative;
  display: flex;
  flex-direction: column;
  overflow: hidden;
}

.split-panel {
  flex: 1;
  display: flex;
  flex-flow: row;
  position: relative;
  overflow: hidden;
}

.alerts {
  grid-area: alerts;
  background-color: #f2f2f2;
  > div {
    font-family: "Roboto", sans-serif;
    font-weight: 400;
    letter-spacing: 0.25px;
    padding: 1rem;
    display: flex;
    justify-content: space-between;
    align-items: center;
    button {
      width: 24px;
      height: 24px;
    }
  }
}

@mixin table-font-size {
  font-size: 14px;
  line-height: 18px;
}

$table-hover-color: hsl(214, 22%, 90%);

$table-border-color: rgba(60, 76, 92, 0.4);

$bottom-tab-padding: 10px;

@mixin table-component {
  @include bottom-panel-font;
  @include table-font-size;

  width: 100%;
  border-collapse: collapse;

  thead {
    font-weight: normal;
  }

  tr:hover td {
    background-color: $table-hover-color;
  }

  tr.header {
    border-bottom: 1px solid $table-border-color;
    text-align: center;
  }

  td {
<<<<<<< HEAD
    padding: 2px 1px;
=======
    padding: 3px 5px;
    white-space: nowrap;
>>>>>>> 45332e04

    i.material-icons {
      // Shrink the icons inside the table cells to increase the information
      // density a little bit.
      font-size: 16px;
    }
  }
<<<<<<< HEAD
}

.generic-table {
  @include table-component;
}

.pivot-table {
  @include table-component;

  thead,
  i {
    cursor: pointer;
  }
  td.first {
    border-left: 1px solid $table-border-color;
    padding-left: 6px;
  }
  thead td.reorderable-cell {
    cursor: grab;
  }
  .disabled {
    cursor: default;
  }
  .indent {
    display: inline-block;
    // 16px is the width of expand_more/expand_less icon to pad out cells
    // without the button
    width: 16px;
  }
  strong {
    font-weight: 400;
  }
}

.query-table {
  width: 100%;
  font-size: 14px;
  border: 0;
  thead td {
    // TODO(stevegolton): Get sticky working again.
    // position: sticky;
    // top: 0;
=======
}

.generic-table {
  @include table-component;
}

.pivot-table {
  @include table-component;

  thead,
  i {
    cursor: pointer;
  }
  td.first {
    border-left: 1px solid $table-border-color;
    padding-left: 6px;
  }
  thead td.reorderable-cell {
    cursor: grab;
  }
  .disabled {
    cursor: default;
  }
  .indent {
    display: inline-block;
    // 16px is the width of expand_more/expand_less icon to pad out cells
    // without the button
    width: 16px;
  }
  strong {
    font-weight: 400;
  }
}

.pf-query-panel {
  display: contents;
  .pf-query-warning {
    padding: 4px;
    position: sticky;
    left: 0;
  }
}

.pf-query-table {
  min-width: 100%;
  font-size: 14px;
  border: 0;
  thead td {
    position: sticky;
    top: 0;
>>>>>>> 45332e04
    background-color: hsl(214, 22%, 90%);
    color: #262f3c;
    text-align: center;
    padding: 1px 3px;
    border-style: solid;
    border-color: #fff;
    border-right-width: 1px;
    border-left-width: 1px;
  }
  tbody tr {
    @include transition();
    background-color: hsl(214, 22%, 100%);
    font-family: var(--monospace-font);
    &:nth-child(even) {
      background-color: hsl(214, 22%, 95%);
<<<<<<< HEAD
    }
    td:first-child {
      padding-left: 5px;
    }
=======
    }
    td:first-child {
      padding-left: 5px;
    }
>>>>>>> 45332e04
    td:last-child {
      padding-right: 5px;
    }
    &:hover {
      background-color: hsl(214, 22%, 90%);
    }
    &[clickable] {
      cursor: pointer;
<<<<<<< HEAD
=======
      &:active {
        background-color: hsl(206, 19%, 75%);
        box-shadow: inset 1px 1px 4px #00000040;
        transition: none;
      }
>>>>>>> 45332e04
    }
  }
}

.query-error {
  padding: 20px 10px;
  color: hsl(-10, 50%, 50%);
<<<<<<< HEAD
  font-family: "Roboto Condensed", sans-serif;
  font-weight: 300;
=======
  font-family: "Roboto Mono", sans-serif;
  font-size: 12px;
  font-weight: 300;
  white-space: pre;
>>>>>>> 45332e04
}

.dropdown {
  display: inline-block;
  position: relative;
}

.dropdown-button {
  cursor: pointer;
}

.popup-menu {
  position: absolute;
  background-color: white;
  right: 0;
  box-shadow: 0 0 4px 0 #999;
  /* TODO(hjd): Reduce and make z-index use sensible. */
  z-index: 1000;

  &.closed {
    display: none;
  }

  &.opened {
    display: block;
  }

  button.open-menu {
    border-radius: 0;
    margin: 0;
    height: auto;
    background: transparent;
    color: #111;
    font-size: 12px;
    padding: 0.4em 1em;
    white-space: nowrap;
    width: 100%;
    text-align: right;
    line-height: 1;
    display: block; // Required in order for inherited white-space property not
    // to screw up vertical rendering of the popup menu items.

    &:hover {
      background: #c7d0db;
    }
  }

  .nested-menu {
    padding-right: 1em;
  }
}

.track {
  display: grid;
  grid-template-columns: auto 1fr;
  grid-template-rows: 1fr 0;

  &::after {
    display: block;
    content: "";
    grid-column: 1 / span 2;
    border-top: 1px solid var(--track-border-color);
    margin-top: -1px;
    z-index: 2;
  }

  .track-shell {
    @include transition();
    padding-left: 10px;
    display: grid;
    cursor: grab;
    grid-template-areas: "title buttons";
    grid-template-columns: 1fr auto;
    align-items: center;
    width: var(--track-shell-width);
    background: #fff;
    border-right: 1px solid #c7d0db;
    overflow: hidden;

    &.drag {
      background-color: #eee;
      box-shadow: 0 4px 12px -4px #999 inset;
    }
    &.drop-before {
      box-shadow: 0 4px 2px -1px hsl(213, 40%, 50%) inset;
    }
    &.drop-after {
      box-shadow: 0 -4px 2px -1px hsl(213, 40%, 50%) inset;
<<<<<<< HEAD
    }

    &.selected {
      background-color: #ebeef9;
    }

    &.alternating-thread-track {
      background: hsl(214, 22%, 95%);
    }

    .chip {
      background-color: #bed6ff;
      border-radius: $pf-border-radius;
      font-size: smaller;
      padding: 0 0.1rem;
      margin-left: 1ch;
    }

    h1 {
      grid-area: title;
      color: hsl(213, 22%, 30%);
      @include track_shell_title();
    }
    .track-buttons {
      grid-area: buttons;
      display: flex;
      height: 100%;
      align-items: center;
    }
    .track-button {
      @include transition();
      color: rgb(60, 86, 136);
      cursor: pointer;
      width: 22px;
      font-size: 18px;
      opacity: 0;
    }

    .track-button.show {
      opacity: 1;
    }
=======
    }

    &.selected {
      background-color: #ebeef9;
    }

    &.alternating-thread-track {
      background: hsl(214, 22%, 95%);
    }

    .chip {
      background-color: #bed6ff;
      border-radius: $pf-border-radius;
      font-size: smaller;
      padding: 0 0.1rem;
      margin-left: 1ch;
    }

    h1 {
      grid-area: title;
      color: hsl(213, 22%, 30%);
      @include track_shell_title();
    }
    .track-buttons {
      grid-area: buttons;
      display: flex;
      height: 100%;
      align-items: center;
    }
    .track-button {
      @include transition();
      color: rgb(60, 86, 136);
      cursor: pointer;
      width: 22px;
      font-size: 18px;
      opacity: 0;
    }

    .track-button.show {
      opacity: 1;
    }
>>>>>>> 45332e04
    .track-button.full-height {
      display: flex;
      height: 100%;
      align-items: center;
      justify-content: center;

      &:hover {
        background-color: #ebeef9;
      }
    }

    &:hover .track-button {
      opacity: 1;
    }
    &.flash {
      background-color: #ffe263;
    }
  }
}

.scrolling-panel-container {
  position: relative;
  overflow-x: hidden;
  overflow-y: scroll; // Always show vertical scrollbar
  flex: 1 1 auto;
  will-change: transform; // Force layer creation.
  display: grid;
  grid-template-columns: 1fr;
  grid-template-rows: 1fr;
  grid-template-areas: "space";
}

.details-panel-container {
  box-shadow: #0000003b 0px 0px 3px 1px;
  overflow: auto;
}

.pinned-panel-container {
  position: relative;
  // Override top level overflow: hidden so height of this flex item can be
  // its content height.
  overflow: visible;
  box-shadow: 1px 3px 15px rgba(23, 32, 44, 0.3);
  z-index: 2;
  display: grid;
  grid-template-columns: 1fr;
  grid-template-rows: 1fr;
  grid-template-areas: "space";
}

// In the scrolling case, since the canvas is overdrawn and continuously
// repositioned, we need the canvas to be in a div with overflow hidden and
// height equaling the total height of the content to prevent scrolling
// height from growing.
.scroll-limiter {
  position: relative;
  grid-area: space;
  overflow: hidden;
}

canvas.main-canvas {
  z-index: -1;
}

.panels {
  grid-area: space;
  user-select: none;
}

.panel {
  position: relative; // Otherwise canvas covers panel dom.

  &.sticky {
    // TODO(stevegolton): Get sticky working again.
    // position: sticky;
    z-index: 3;
    // top: 0;
    background-color: hsl(215, 22%, 19%);
  }
}

.pan-and-zoom-content {
  flex: 1;
  position: relative;
  display: flex;
  flex-flow: column nowrap;
}

.overview-timeline {
  height: 70px;
}

.time-axis-panel {
  height: 22px;
}

.tickbar {
  height: 5px;
}

.notes-panel {
  height: 20px;
}

.x-scrollable {
  overflow-x: auto;
}

header.overview {
  position: sticky;
  top: 0;
  left: 0;
  display: flex;
  align-content: baseline;
  background-color: hsl(213, 22%, 82%);
  color: hsl(213, 22%, 20%);
  font-family: "Roboto Condensed", sans-serif;
  font-size: 15px;
  font-weight: 400;
  padding: 4px 10px;
  vertical-align: middle;
  border-color: hsl(213, 22%, 75%);
  border-style: solid;
  border-width: 1px 0;
  .code {
    font-family: var(--monospace-font);
    font-size: 12px;
    margin-left: 10px;
    color: hsl(213, 22%, 40%);
  }
  span {
    white-space: nowrap;
  }
  span.code {
    text-overflow: ellipsis;
    max-width: 50vw;
    overflow: hidden;
  }
  span.spacer {
    flex-grow: 1;
  }
}

.text-select {
  user-select: text;
}

button.query-ctrl {
  background: #262f3c;
  color: white;
  border-radius: 10px;
  font-size: 10px;
  height: 18px;
  line-height: 18px;
  min-width: 7em;
  margin: auto 0 auto 1rem;
}

.debug-panel-border {
  position: absolute;
  top: 0;
  height: 100%;
  width: 100%;
  border: 1px solid rgba(69, 187, 73, 0.5);
  pointer-events: none;
}

.perf-stats {
  --stroke-color: hsl(217, 39%, 94%);
  position: fixed;
  bottom: 0;
  left: 0;
  width: 600px;
  color: var(--stroke-color);
  font-family: var(--monospace-font);
  padding: 10px 24px;
  z-index: 100;
  background-color: rgba(27, 28, 29, 0.9);
  button {
    text-decoration: underline;
    color: hsl(45, 100%, 48%);
    &:hover {
      color: hsl(6, 70%, 53%);
    }
  }
  .close-button {
    position: absolute;
    right: 20px;
    top: 10px;
    width: 20px;
    height: 20px;
    color: var(--stroke-color);
  }
  & > section {
    padding: 5px;
    border-bottom: 1px solid var(--stroke-color);
  }
  div {
    margin: 2px 0;
  }
  table,
  td,
  th {
    border: 1px solid var(--stroke-color);
    text-align: center;
    padding: 4px;
    margin: 4px 0;
  }
  table {
    border-collapse: collapse;
  }
}

.track-group-panel {
  --collapsed-background: hsla(190, 49%, 97%, 1);
  --collapsed-transparent: hsla(190, 49%, 97%, 0);
  --expanded-background: hsl(215, 22%, 19%);
  --expanded-transparent: hsl(215, 22%, 19%, 0);
  display: grid;
  grid-template-columns: auto 1fr;
  grid-template-rows: 1fr;
  transition: background-color 0.4s, color 0.4s;
  height: 40px;
  &::after {
    display: block;
    content: "";
    grid-column: 1 / span 2;
    border-top: 1px solid var(--track-border-color);
    margin-top: -1px;
  }
  &[collapsed="true"] {
    background-color: var(--collapsed-transparent);
    .shell {
      border-right: 1px solid #c7d0db;
      background-color: var(--collapsed-background);
    }
    .track-button {
      color: rgb(60, 86, 136);
    }
  }
  &[collapsed="false"] {
    background-color: var(--expanded-transparent);
    color: white;
    font-weight: bold;
    .shell.flash {
      color: #121212;
    }
    .track-button {
      color: white;
    }
    span.chip {
      color: #121212;
    }
  }
  .shell {
    padding: 4px 4px;
    display: grid;
    grid-template-areas: "fold-button title check";
    grid-template-columns: 28px 1fr 20px;
    align-items: center;
    line-height: 1;
    width: var(--track-shell-width);
    min-height: 40px;
    transition: background-color 0.4s;

    .track-title {
      user-select: text;
    }

    .track-subtitle {
      font-size: 0.6rem;
      font-weight: normal;
      overflow: hidden;
      white-space: nowrap;
      text-overflow: ellipsis;
      // Maximum width according to grid-template-columns value for .shell
      width: calc(var(--track-shell-width) - 56px);
    }

    .chip {
      background-color: #bed6ff;
      border-radius: 3px;
      font-size: smaller;
      padding: 0 0.1rem;
      margin-left: 1ch;
    }

    .title-wrapper {
      grid-area: title;
      overflow: hidden;
    }
    h1 {
      @include track_shell_title();
    }
    .fold-button {
      grid-area: fold-button;
    }
    .track-button {
      font-size: 20px;
    }
    &:hover {
      cursor: pointer;
      .fold-button {
        color: hsl(45, 100%, 48%);
      }
    }
    &.flash {
      background-color: #ffe263;
    }
    &.selected {
      background-color: #ebeef9;
    }
  }
  .track-content {
    display: grid;
    span {
      @include track_shell_title();
      align-self: center;
    }
  }
}

.time-selection-panel {
  height: 10px;
}

.cookie-consent {
  position: absolute;
  z-index: 10;
  left: 10px;
  bottom: 10px;
  width: 550px;
  background-color: #19212b;
  font-size: 14px;
  color: rgb(180, 183, 186);
  border-radius: 5px;
  padding: 20px;

  .buttons {
    display: flex;
    justify-content: flex-end;
    margin-top: 10px;
    font-size: 15px;
  }

  button {
    padding: 10px;
    border-radius: 3px;
    color: #fff;
    margin-left: 5px;
    a {
      text-decoration: none;
      color: #fff;
    }
  }
  button:hover {
    background-color: #373f4b;
    cursor: pointer;
  }
}

.disallow-selection {
  user-select: none;
}

.pivot-table {
  user-select: text;
  padding: $bottom-tab-padding;

  button.mode-button {
    border-radius: 10px;
    padding: 7px;
    margin: 5px;
    background-color: #c7d0db;
  }

  &.query-error {
    color: red;
  }

  .total-values {
    text-align: right;
    padding-right: 10px;
  }

  .empty-result {
    padding: 10px;
  }

  td.menu {
    text-align: left;
  }

  td {
    // In context menu icon to go on a separate line.
    // In regular pivot table cells, avoids wrapping the icon spacer to go on
    // a separate line.
    white-space: pre;
  }
}

.name-completion {
  input {
    width: 90%;
  }
  min-height: 20vh;
  min-width: 30vw;

  .arguments-popup-sizer {
    color: transparent;
    user-select: none;
    height: 0;
  }
}

.reorderable-cell {
  &.dragged {
    color: gray;
  }

  &.highlight-left {
    background: linear-gradient(90deg, $table-border-color, transparent 20%);
  }

  &.highlight-right {
    background: linear-gradient(270deg, $table-border-color, transparent 20%);
  }
}

.history-item {
  border-bottom: 1px solid hsl(213, 22%, 75%);
  padding: 0.25em 0.5em;
  max-height: 150px;
  overflow-y: auto;

  pre {
    font-size: 10pt;
    margin: 0;
    overflow-x: auto;
  }

  &:hover .history-item-buttons {
    visibility: visible;
  }
}

.history-item-buttons {
  position: sticky;
  float: right;
  top: 0;
  visibility: hidden;

  button {
    margin: 0 0.5rem;

    i.material-icons,
    i.material-icons-filled {
      font-size: 18px;
    }
  }
}

.context-wrapper {
  white-space: nowrap;

  i.material-icons {
    margin-left: 0;
  }
}<|MERGE_RESOLUTION|>--- conflicted
+++ resolved
@@ -219,12 +219,8 @@
   }
 
   td {
-<<<<<<< HEAD
-    padding: 2px 1px;
-=======
     padding: 3px 5px;
     white-space: nowrap;
->>>>>>> 45332e04
 
     i.material-icons {
       // Shrink the icons inside the table cells to increase the information
@@ -232,50 +228,6 @@
       font-size: 16px;
     }
   }
-<<<<<<< HEAD
-}
-
-.generic-table {
-  @include table-component;
-}
-
-.pivot-table {
-  @include table-component;
-
-  thead,
-  i {
-    cursor: pointer;
-  }
-  td.first {
-    border-left: 1px solid $table-border-color;
-    padding-left: 6px;
-  }
-  thead td.reorderable-cell {
-    cursor: grab;
-  }
-  .disabled {
-    cursor: default;
-  }
-  .indent {
-    display: inline-block;
-    // 16px is the width of expand_more/expand_less icon to pad out cells
-    // without the button
-    width: 16px;
-  }
-  strong {
-    font-weight: 400;
-  }
-}
-
-.query-table {
-  width: 100%;
-  font-size: 14px;
-  border: 0;
-  thead td {
-    // TODO(stevegolton): Get sticky working again.
-    // position: sticky;
-    // top: 0;
-=======
 }
 
 .generic-table {
@@ -326,7 +278,6 @@
   thead td {
     position: sticky;
     top: 0;
->>>>>>> 45332e04
     background-color: hsl(214, 22%, 90%);
     color: #262f3c;
     text-align: center;
@@ -342,17 +293,10 @@
     font-family: var(--monospace-font);
     &:nth-child(even) {
       background-color: hsl(214, 22%, 95%);
-<<<<<<< HEAD
     }
     td:first-child {
       padding-left: 5px;
     }
-=======
-    }
-    td:first-child {
-      padding-left: 5px;
-    }
->>>>>>> 45332e04
     td:last-child {
       padding-right: 5px;
     }
@@ -361,14 +305,11 @@
     }
     &[clickable] {
       cursor: pointer;
-<<<<<<< HEAD
-=======
       &:active {
         background-color: hsl(206, 19%, 75%);
         box-shadow: inset 1px 1px 4px #00000040;
         transition: none;
       }
->>>>>>> 45332e04
     }
   }
 }
@@ -376,15 +317,10 @@
 .query-error {
   padding: 20px 10px;
   color: hsl(-10, 50%, 50%);
-<<<<<<< HEAD
-  font-family: "Roboto Condensed", sans-serif;
-  font-weight: 300;
-=======
   font-family: "Roboto Mono", sans-serif;
   font-size: 12px;
   font-weight: 300;
   white-space: pre;
->>>>>>> 45332e04
 }
 
 .dropdown {
@@ -473,7 +409,6 @@
     }
     &.drop-after {
       box-shadow: 0 -4px 2px -1px hsl(213, 40%, 50%) inset;
-<<<<<<< HEAD
     }
 
     &.selected {
@@ -515,49 +450,6 @@
     .track-button.show {
       opacity: 1;
     }
-=======
-    }
-
-    &.selected {
-      background-color: #ebeef9;
-    }
-
-    &.alternating-thread-track {
-      background: hsl(214, 22%, 95%);
-    }
-
-    .chip {
-      background-color: #bed6ff;
-      border-radius: $pf-border-radius;
-      font-size: smaller;
-      padding: 0 0.1rem;
-      margin-left: 1ch;
-    }
-
-    h1 {
-      grid-area: title;
-      color: hsl(213, 22%, 30%);
-      @include track_shell_title();
-    }
-    .track-buttons {
-      grid-area: buttons;
-      display: flex;
-      height: 100%;
-      align-items: center;
-    }
-    .track-button {
-      @include transition();
-      color: rgb(60, 86, 136);
-      cursor: pointer;
-      width: 22px;
-      font-size: 18px;
-      opacity: 0;
-    }
-
-    .track-button.show {
-      opacity: 1;
-    }
->>>>>>> 45332e04
     .track-button.full-height {
       display: flex;
       height: 100%;
@@ -581,7 +473,7 @@
 .scrolling-panel-container {
   position: relative;
   overflow-x: hidden;
-  overflow-y: scroll; // Always show vertical scrollbar
+  overflow-y: auto;
   flex: 1 1 auto;
   will-change: transform; // Force layer creation.
   display: grid;
