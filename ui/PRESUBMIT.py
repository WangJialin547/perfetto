# Copyright (C) 2018 The Android Open Source Project
#
# Licensed under the Apache License, Version 2.0 (the "License");
# you may not use this file except in compliance with the License.
# You may obtain a copy of the License at
#
#      http://www.apache.org/licenses/LICENSE-2.0
#
# Unless required by applicable law or agreed to in writing, software
# distributed under the License is distributed on an "AS IS" BASIS,
# WITHOUT WARRANTIES OR CONDITIONS OF ANY KIND, either express or implied.
# See the License for the specific language governing permissions and
# limitations under the License.

from __future__ import print_function
import time
import subprocess
from os.path import relpath, dirname, join


USE_PYTHON3 = True


def RunAndReportIfLong(func, *args, **kargs):
  start = time.time()
  results = func(*args, **kargs)
  end = time.time()
  limit = 0.5  # seconds
  name = func.__name__
  runtime = end - start
  if runtime > limit:
    print("{} took >{:.2}s ({:.2}s)".format(name, limit, runtime))
  return results


USE_PYTHON3 = True


def RunAndReportIfLong(func, *args, **kargs):
  start = time.time()
  results = func(*args, **kargs)
  end = time.time()
  limit = 0.5  # seconds
  name = func.__name__
  runtime = end - start
  if runtime > limit:
    print("{} took >{:.2}s ({:.2}s)".format(name, limit, runtime))
  return results


def CheckChange(input, output):
  results = []
  results += RunAndReportIfLong(CheckEslint, input, output)
<<<<<<< HEAD
=======
  results += RunAndReportIfLong(CheckImports, input, output)
>>>>>>> 45332e04
  return results


def CheckChangeOnUpload(input_api, output_api):
  return CheckChange(input_api, output_api)


def CheckChangeOnCommit(input_api, output_api):
  return CheckChange(input_api, output_api)


def CheckEslint(input_api, output_api):
  path = input_api.os_path
  ui_path = input_api.PresubmitLocalPath()
<<<<<<< HEAD
  node = path.join(ui_path, 'node')
  lint_path = path.join(ui_path, 'node_modules', '.bin', 'eslint')

  if not path.exists(lint_path):
=======
  module_path = path.join(ui_path, 'node_modules', '.bin', 'eslint')
  lint_path = path.join(ui_path, 'eslint')

  if not path.exists(module_path):
>>>>>>> 45332e04
    repo_root = input_api.change.RepositoryRoot()
    install_path = path.join(repo_root, 'tools', 'install-build-deps')
    return [
        output_api.PresubmitError(
            f"eslint not found. Please first run\n $ {install_path} --ui")
    ]

  def file_filter(x):
    return input_api.FilterSourceFile(
        x, files_to_check=[r'.*\.ts$', r'.*\.js$'])

  files = input_api.AffectedSourceFiles(file_filter)

  if not files:
    return []
  paths = [f.AbsoluteLocalPath() for f in files]

<<<<<<< HEAD
  cmd = [node, lint_path] + paths
  if subprocess.call(cmd):
    s = ' '.join(cmd)
    return [output_api.PresubmitError(f"eslint errors. Run: $ {s}")]
=======
  cmd = [lint_path] + paths
  if subprocess.call(cmd):
    s = ' '.join(cmd)
    return [output_api.PresubmitError(f"eslint errors. Run: $ {s}")]
  return []


def CheckImports(input_api, output_api):
  path = input_api.os_path
  ui_path = input_api.PresubmitLocalPath()
  check_imports_path = join(dirname(ui_path), 'tools', 'check_imports')

  def file_filter(x):
    return input_api.FilterSourceFile(
        x, files_to_check=[r'.*\.ts$', r'.*\.js$'])

  files = input_api.AffectedSourceFiles(file_filter)

  if not files:
    return []

  if subprocess.call([check_imports_path]):
    return [output_api.PresubmitError(f"")]
>>>>>>> 45332e04
  return []<|MERGE_RESOLUTION|>--- conflicted
+++ resolved
@@ -33,28 +33,10 @@
   return results
 
 
-USE_PYTHON3 = True
-
-
-def RunAndReportIfLong(func, *args, **kargs):
-  start = time.time()
-  results = func(*args, **kargs)
-  end = time.time()
-  limit = 0.5  # seconds
-  name = func.__name__
-  runtime = end - start
-  if runtime > limit:
-    print("{} took >{:.2}s ({:.2}s)".format(name, limit, runtime))
-  return results
-
-
 def CheckChange(input, output):
   results = []
   results += RunAndReportIfLong(CheckEslint, input, output)
-<<<<<<< HEAD
-=======
   results += RunAndReportIfLong(CheckImports, input, output)
->>>>>>> 45332e04
   return results
 
 
@@ -69,17 +51,10 @@
 def CheckEslint(input_api, output_api):
   path = input_api.os_path
   ui_path = input_api.PresubmitLocalPath()
-<<<<<<< HEAD
-  node = path.join(ui_path, 'node')
-  lint_path = path.join(ui_path, 'node_modules', '.bin', 'eslint')
-
-  if not path.exists(lint_path):
-=======
   module_path = path.join(ui_path, 'node_modules', '.bin', 'eslint')
   lint_path = path.join(ui_path, 'eslint')
 
   if not path.exists(module_path):
->>>>>>> 45332e04
     repo_root = input_api.change.RepositoryRoot()
     install_path = path.join(repo_root, 'tools', 'install-build-deps')
     return [
@@ -97,12 +72,6 @@
     return []
   paths = [f.AbsoluteLocalPath() for f in files]
 
-<<<<<<< HEAD
-  cmd = [node, lint_path] + paths
-  if subprocess.call(cmd):
-    s = ' '.join(cmd)
-    return [output_api.PresubmitError(f"eslint errors. Run: $ {s}")]
-=======
   cmd = [lint_path] + paths
   if subprocess.call(cmd):
     s = ' '.join(cmd)
@@ -126,5 +95,4 @@
 
   if subprocess.call([check_imports_path]):
     return [output_api.PresubmitError(f"")]
->>>>>>> 45332e04
   return []