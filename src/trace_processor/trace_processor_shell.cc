--- conflicted
+++ resolved
@@ -763,11 +763,7 @@
                                       builds. The features behind this flag can
                                       break at any time without any warning.
 
-<<<<<<< HEAD
-Standard library: 
-=======
 Standard library:
->>>>>>> 5f456dbc
  --add-sql-module MODULE_PATH         Files from the directory will be treated
                                       as a new SQL module and can be used for
                                       IMPORT. The name of the directory is the
@@ -1020,18 +1016,11 @@
   return command_line_options;
 }
 
-<<<<<<< HEAD
-void ExtendPoolWithBinaryDescriptor(google::protobuf::DescriptorPool& pool,
-                                    const void* data,
-                                    int size,
-                                    std::vector<std::string>& skip_prefixes) {
-=======
 void ExtendPoolWithBinaryDescriptor(
     google::protobuf::DescriptorPool& pool,
     const void* data,
     int size,
     const std::vector<std::string>& skip_prefixes) {
->>>>>>> 5f456dbc
   google::protobuf::FileDescriptorSet desc_set;
   PERFETTO_CHECK(desc_set.ParseFromArray(data, size));
   for (const auto& file_desc : desc_set.file()) {
@@ -1249,12 +1238,8 @@
 }
 
 base::Status LoadMetricExtensionProtos(const std::string& proto_root,
-<<<<<<< HEAD
-                                       const std::string& mount_path) {
-=======
                                        const std::string& mount_path,
                                        google::protobuf::DescriptorPool& pool) {
->>>>>>> 5f456dbc
   if (!base::FileExists(proto_root)) {
     return base::ErrStatus(
         "Directory %s does not exist. Metric extension directory must contain "
@@ -1279,14 +1264,11 @@
       serialized_filedescset.data(),
       static_cast<int>(serialized_filedescset.size()));
 
-<<<<<<< HEAD
-=======
   // Extend the pool for any subsequent reflection-based operations
   // (e.g. output json)
   ExtendPoolWithBinaryDescriptor(
       pool, serialized_filedescset.data(),
       static_cast<int>(serialized_filedescset.size()), {});
->>>>>>> 5f456dbc
   RETURN_IF_ERROR(g_tp->ExtendMetricsProto(serialized_filedescset.data(),
                                            serialized_filedescset.size()));
 
@@ -1318,12 +1300,8 @@
   return base::OkStatus();
 }
 
-<<<<<<< HEAD
-base::Status LoadMetricExtension(const MetricExtension& extension) {
-=======
 base::Status LoadMetricExtension(const MetricExtension& extension,
                                  google::protobuf::DescriptorPool& pool) {
->>>>>>> 5f456dbc
   const std::string& disk_path = extension.disk_path();
   const std::string& virtual_path = extension.virtual_path();
 
@@ -1335,13 +1313,8 @@
   // Note: Proto files must be loaded first, because we determine whether an SQL
   // file is a metric or not by checking if the name matches a field of the root
   // TraceMetrics proto.
-<<<<<<< HEAD
-  RETURN_IF_ERROR(LoadMetricExtensionProtos(disk_path + "protos/",
-                                            kMetricProtoRoot + virtual_path));
-=======
   RETURN_IF_ERROR(LoadMetricExtensionProtos(
       disk_path + "protos/", kMetricProtoRoot + virtual_path, pool));
->>>>>>> 5f456dbc
   RETURN_IF_ERROR(LoadMetricExtensionSql(disk_path + "sql/", virtual_path));
 
   return base::OkStatus();
@@ -1417,7 +1390,6 @@
     return OutputFormat::kJson;
   return OutputFormat::kTextProto;
 }
-<<<<<<< HEAD
 
 base::Status LoadMetricsAndExtensionsSql(
     const std::vector<MetricNameAndPath>& metrics,
@@ -1426,16 +1398,6 @@
     const std::string& disk_path = extension.disk_path();
     const std::string& virtual_path = extension.virtual_path();
 
-=======
-
-base::Status LoadMetricsAndExtensionsSql(
-    const std::vector<MetricNameAndPath>& metrics,
-    const std::vector<MetricExtension>& extensions) {
-  for (const MetricExtension& extension : extensions) {
-    const std::string& disk_path = extension.disk_path();
-    const std::string& virtual_path = extension.virtual_path();
-
->>>>>>> 5f456dbc
     RETURN_IF_ERROR(LoadMetricExtensionSql(disk_path + "sql/", virtual_path));
   }
 
@@ -1631,13 +1593,6 @@
     tp->EnableMetatrace(metatrace_config);
   }
 
-<<<<<<< HEAD
-  // We load all the metric extensions even when --run-metrics arg is not there,
-  // because we want the metrics to be available in interactive mode or when
-  // used in UI using httpd.
-  for (const auto& extension : metric_extensions) {
-    RETURN_IF_ERROR(LoadMetricExtension(extension));
-=======
   // Descriptor pool used for printing output as textproto. Building on top of
   // generated pool so default protos in google.protobuf.descriptor.proto are
   // available.
@@ -1653,7 +1608,6 @@
   // Metric extensions are also used to populate the descriptor pool.
   for (const auto& extension : metric_extensions) {
     RETURN_IF_ERROR(LoadMetricExtension(extension, pool));
->>>>>>> 5f456dbc
   }
 
   base::TimeNanos t_load{};
@@ -1680,17 +1634,6 @@
     RETURN_IF_ERROR(RunQueries(options.pre_metrics_path, false));
   }
 
-<<<<<<< HEAD
-  // Descriptor pool used for printing output as textproto. Building on top of
-  // generated pool so default protos in google.protobuf.descriptor.proto are
-  // available.
-  // For some insane reason, the descriptor pool is not movable so we need to
-  // create it here so we can create references and pass it everywhere.
-  google::protobuf::DescriptorPool pool(
-      google::protobuf::DescriptorPool::generated_pool());
-  RETURN_IF_ERROR(PopulateDescriptorPool(pool, metric_extensions));
-=======
->>>>>>> 5f456dbc
 
   std::vector<MetricNameAndPath> metrics;
   if (!options.metric_names.empty()) {
