--- conflicted
+++ resolved
@@ -1028,13 +1028,10 @@
       case FtraceEvent::kMaliMaliCSFINTERRUPTENDFieldNumber: {
         mali_gpu_event_tracker_.ParseMaliGpuIrqEvent(ts, fld.id(), cpu,
                                                      fld_bytes);
-<<<<<<< HEAD
-=======
         break;
       }
       case FtraceEvent::kTracingMarkWriteFieldNumber: {
         ParseMdssTracingMarkWrite(ts, pid, fld_bytes);
->>>>>>> 45332e04
         break;
       }
 
@@ -1688,45 +1685,6 @@
     }
   };
   syscall_tracker->Exit(timestamp, utid, syscall_num, args_callback);
-<<<<<<< HEAD
-=======
-}
-
-void FtraceParser::ParseI2cReadEvent(int64_t timestamp,
-                                     uint32_t pid,
-                                     protozero::ConstBytes blob) {
-  protos::pbzero::I2cReadFtraceEvent::Decoder evt(blob.data, blob.size);
-  uint32_t adapter_nr = static_cast<uint32_t>(evt.adapter_nr());
-  uint32_t msg_nr = static_cast<uint32_t>(evt.msg_nr());
-  UniqueTid utid = context_->process_tracker->GetOrCreateThread(pid);
-
-  I2cTracker* i2c_tracker = I2cTracker::GetOrCreate(context_);
-  i2c_tracker->Enter(timestamp, utid, adapter_nr, msg_nr);
-}
-
-void FtraceParser::ParseI2cWriteEvent(int64_t timestamp,
-                                      uint32_t pid,
-                                      protozero::ConstBytes blob) {
-  protos::pbzero::I2cWriteFtraceEvent::Decoder evt(blob.data, blob.size);
-  uint32_t adapter_nr = static_cast<uint32_t>(evt.adapter_nr());
-  uint32_t msg_nr = static_cast<uint32_t>(evt.msg_nr());
-  UniqueTid utid = context_->process_tracker->GetOrCreateThread(pid);
-
-  I2cTracker* i2c_tracker = I2cTracker::GetOrCreate(context_);
-  i2c_tracker->Enter(timestamp, utid, adapter_nr, msg_nr);
-}
-
-void FtraceParser::ParseI2cResultEvent(int64_t timestamp,
-                                       uint32_t pid,
-                                       protozero::ConstBytes blob) {
-  protos::pbzero::I2cResultFtraceEvent::Decoder evt(blob.data, blob.size);
-  uint32_t adapter_nr = static_cast<uint32_t>(evt.adapter_nr());
-  uint32_t nr_msgs = static_cast<uint32_t>(evt.nr_msgs());
-  UniqueTid utid = context_->process_tracker->GetOrCreateThread(pid);
-
-  I2cTracker* i2c_tracker = I2cTracker::GetOrCreate(context_);
-  i2c_tracker->Exit(timestamp, utid, adapter_nr, nr_msgs);
->>>>>>> 45332e04
 }
 
 void FtraceParser::ParseI2cReadEvent(int64_t timestamp,
