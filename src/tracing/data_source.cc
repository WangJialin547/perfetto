--- conflicted
+++ resolved
@@ -16,10 +16,7 @@
 
 #include "perfetto/tracing/data_source.h"
 #include "perfetto/base/logging.h"
-<<<<<<< HEAD
-=======
 #include "protos/perfetto/config/data_source_config.gen.h"
->>>>>>> 45332e04
 
 namespace perfetto {
 
@@ -33,8 +30,6 @@
     const ClearIncrementalStateArgs&) {}
 void DataSourceBase::OnFlush(const FlushArgs&) {}
 
-<<<<<<< HEAD
-=======
 bool DataSourceBase::CanAdoptStartupSession(
     const DataSourceConfig& startup_config,
     const DataSourceConfig& service_config) {
@@ -63,7 +58,6 @@
   return startup_config_stripped == service_config_stripped;
 }
 
->>>>>>> 45332e04
 namespace internal {
 
 void DataSourceType::PopulateTlsInst(
