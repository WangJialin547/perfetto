/*
 * Copyright (C) 2017 The Android Open Source Project
 *
 * Licensed under the Apache License, Version 2.0 (the "License");
 * you may not use this file except in compliance with the License.
 * You may obtain a copy of the License at
 *
 *      http://www.apache.org/licenses/LICENSE-2.0
 *
 * Unless required by applicable law or agreed to in writing, software
 * distributed under the License is distributed on an "AS IS" BASIS,
 * WITHOUT WARRANTIES OR CONDITIONS OF ANY KIND, either express or implied.
 * See the License for the specific language governing permissions and
 * limitations under the License.
 */

#include "src/traced/probes/ftrace/cpu_reader.h"

#include <dirent.h>
#include <fcntl.h>

#include <algorithm>
#include <optional>
#include <utility>

#include "perfetto/base/build_config.h"
#include "perfetto/base/logging.h"
#include "perfetto/ext/base/metatrace.h"
#include "perfetto/ext/base/string_splitter.h"
#include "perfetto/ext/base/string_utils.h"
#include "perfetto/ext/base/utils.h"
#include "perfetto/ext/tracing/core/trace_writer.h"
#include "src/kallsyms/kernel_symbol_map.h"
#include "src/kallsyms/lazy_kernel_symbolizer.h"
#include "src/traced/probes/ftrace/cpu_stats_parser.h"
#include "src/traced/probes/ftrace/ftrace_config_muxer.h"
#include "src/traced/probes/ftrace/ftrace_controller.h"  // FtraceClockSnapshot
#include "src/traced/probes/ftrace/ftrace_data_source.h"
#include "src/traced/probes/ftrace/ftrace_print_filter.h"
#include "src/traced/probes/ftrace/proto_translation_table.h"

#include "protos/perfetto/trace/ftrace/ftrace_event.pbzero.h"
#include "protos/perfetto/trace/ftrace/ftrace_event_bundle.pbzero.h"
#include "protos/perfetto/trace/ftrace/generic.pbzero.h"
#include "protos/perfetto/trace/interned_data/interned_data.pbzero.h"
#include "protos/perfetto/trace/profiling/profile_common.pbzero.h"
#include "protos/perfetto/trace/trace_packet.pbzero.h"

namespace perfetto {
namespace {

// If the compact_sched buffer accumulates more unique strings, the reader will
// flush it to reset the interning state (and make it cheap again).
// This is not an exact cap, since we check only at tracing page boundaries.
constexpr size_t kCompactSchedInternerThreshold = 64;

// For further documentation of these constants see the kernel source:
//   linux/include/linux/ring_buffer.h
// Some of this is also available to userspace at runtime via:
//   /sys/kernel/tracing/events/header_event
constexpr uint32_t kTypeDataTypeLengthMax = 28;
constexpr uint32_t kTypePadding = 29;
constexpr uint32_t kTypeTimeExtend = 30;
constexpr uint32_t kTypeTimeStamp = 31;

struct EventHeader {
  // bottom 5 bits
  uint32_t type_or_length : 5;
  // top 27 bits
  uint32_t time_delta : 27;
};

// Reads a string from `start` until the first '\0' byte or until fixed_len
// characters have been read. Appends it to `*out` as field `field_id`.
void ReadIntoString(const uint8_t* start,
                    size_t fixed_len,
                    uint32_t field_id,
                    protozero::Message* out) {
  size_t len = strnlen(reinterpret_cast<const char*>(start), fixed_len);
  out->AppendBytes(field_id, reinterpret_cast<const char*>(start), len);
}

bool ReadDataLoc(const uint8_t* start,
                 const uint8_t* field_start,
                 const uint8_t* end,
                 const Field& field,
                 protozero::Message* message) {
  PERFETTO_DCHECK(field.ftrace_size == 4);
  // See kernel header include/trace/trace_events.h
  uint32_t data = 0;
  const uint8_t* ptr = field_start;
  if (!CpuReader::ReadAndAdvance(&ptr, end, &data)) {
    PERFETTO_DFATAL("couldn't read __data_loc value");
    return false;
  }

  const uint16_t offset = data & 0xffff;
  const uint16_t len = (data >> 16) & 0xffff;
  const uint8_t* const string_start = start + offset;

  if (PERFETTO_UNLIKELY(len == 0))
    return true;
  if (PERFETTO_UNLIKELY(string_start < start || string_start + len > end)) {
    PERFETTO_DFATAL("__data_loc points at invalid location");
    return false;
  }
  ReadIntoString(string_start, len, field.proto_field_id, message);
  return true;
}

template <typename T>
T ReadValue(const uint8_t* ptr) {
  T t;
  memcpy(&t, reinterpret_cast<const void*>(ptr), sizeof(T));
  return t;
}

// Reads a signed ftrace value as an int64_t, sign extending if necessary.
static int64_t ReadSignedFtraceValue(const uint8_t* ptr,
                                     FtraceFieldType ftrace_type) {
  if (ftrace_type == kFtraceInt32) {
    int32_t value;
    memcpy(&value, reinterpret_cast<const void*>(ptr), sizeof(value));
    return int64_t(value);
  }
  if (ftrace_type == kFtraceInt64) {
    int64_t value;
    memcpy(&value, reinterpret_cast<const void*>(ptr), sizeof(value));
    return value;
  }
  PERFETTO_FATAL("unexpected ftrace type");
}

bool SetBlocking(int fd, bool is_blocking) {
  int flags = fcntl(fd, F_GETFL, 0);
  flags = (is_blocking) ? (flags & ~O_NONBLOCK) : (flags | O_NONBLOCK);
  return fcntl(fd, F_SETFL, flags) == 0;
}

bool ZeroPaddedPageTail(const uint8_t* start, const uint8_t* end) {
  for (auto p = start; p < end; p++) {
    if (*p != 0)
      return false;
  }
  return true;
}

void LogInvalidPage(const void* start, size_t size) {
  PERFETTO_ELOG("Invalid ftrace page");
  std::string hexdump = base::HexDump(start, size);
  // Only a single line per log message, because log message size might be
  // limited.
  for (base::StringSplitter ss(std::move(hexdump), '\n'); ss.Next();) {
    PERFETTO_ELOG("%s", ss.cur_token());
  }
}

}  // namespace

using protos::pbzero::GenericFtraceEvent;

CpuReader::CpuReader(size_t cpu,
                     base::ScopedFile trace_fd,
                     const ProtoTranslationTable* table,
                     LazyKernelSymbolizer* symbolizer,
<<<<<<< HEAD
                     const FtraceClockSnapshot* ftrace_clock_snapshot,
                     base::ScopedFile trace_fd)
    : cpu_(cpu),
      table_(table),
      symbolizer_(symbolizer),
      ftrace_clock_snapshot_(ftrace_clock_snapshot),
      trace_fd_(std::move(trace_fd)) {
=======
                     protos::pbzero::FtraceClock ftrace_clock,
                     const FtraceClockSnapshot* ftrace_clock_snapshot)
    : cpu_(cpu),
      table_(table),
      symbolizer_(symbolizer),
      trace_fd_(std::move(trace_fd)),
      ftrace_clock_(ftrace_clock),
      ftrace_clock_snapshot_(ftrace_clock_snapshot) {
>>>>>>> 45332e04
  PERFETTO_CHECK(trace_fd_);
  PERFETTO_CHECK(SetBlocking(*trace_fd_, false));
}

CpuReader::~CpuReader() = default;

size_t CpuReader::ReadCycle(
    uint8_t* parsing_buf,
    size_t parsing_buf_size_pages,
    size_t max_pages,
    const std::set<FtraceDataSource*>& started_data_sources) {
  PERFETTO_DCHECK(max_pages > 0 && parsing_buf_size_pages > 0);
  metatrace::ScopedEvent evt(metatrace::TAG_FTRACE,
                             metatrace::FTRACE_CPU_READ_CYCLE);

  // Work in batches to keep cache locality, and limit memory usage.
  size_t total_pages_read = 0;
  for (bool is_first_batch = true;; is_first_batch = false) {
    size_t batch_pages =
        std::min(parsing_buf_size_pages, max_pages - total_pages_read);
    size_t pages_read = ReadAndProcessBatch(
        parsing_buf, batch_pages, is_first_batch, started_data_sources);

    PERFETTO_DCHECK(pages_read <= batch_pages);
    total_pages_read += pages_read;

    // Check whether we've caught up to the writer, or possibly giving up on
    // this attempt due to some error.
    if (pages_read != batch_pages)
      break;
    // Check if we've hit the limit of work for this cycle.
    if (total_pages_read >= max_pages)
      break;
  }
  PERFETTO_METATRACE_COUNTER(TAG_FTRACE, FTRACE_PAGES_DRAINED,
                             total_pages_read);
  return total_pages_read;
}

// metatrace note: mark the reading phase as FTRACE_CPU_READ_BATCH, but let the
// parsing time be implied (by the difference between the caller's span, and
// this reading span). Makes it easier to estimate the read/parse ratio when
// looking at the trace in the UI.
size_t CpuReader::ReadAndProcessBatch(
    uint8_t* parsing_buf,
    size_t max_pages,
    bool first_batch_in_cycle,
    const std::set<FtraceDataSource*>& started_data_sources) {
  size_t pages_read = 0;
  {
    metatrace::ScopedEvent evt(metatrace::TAG_FTRACE,
                               metatrace::FTRACE_CPU_READ_BATCH);
    for (; pages_read < max_pages;) {
      uint8_t* curr_page = parsing_buf + (pages_read * base::kPageSize);
      ssize_t res =
          PERFETTO_EINTR(read(*trace_fd_, curr_page, base::kPageSize));
      if (res < 0) {
        // Expected errors:
        // EAGAIN: no data (since we're in non-blocking mode).
        // ENONMEM, EBUSY: temporary ftrace failures (they happen).
        // ENODEV: the cpu is offline (b/145583318).
        if (errno != EAGAIN && errno != ENOMEM && errno != EBUSY &&
            errno != ENODEV) {
          PERFETTO_PLOG("Unexpected error on raw ftrace read");
        }
        break;  // stop reading regardless of errno
      }

      // As long as all of our reads are for a single page, the kernel should
      // return exactly a well-formed raw ftrace page (if not in the steady
      // state of reading out fully-written pages, the kernel will construct
      // pages as necessary, copying over events and zero-filling at the end).
      // A sub-page read() is therefore not expected in practice (unless
      // there's a concurrent reader requesting less than a page?). Crash if
      // encountering this situation. Kernel source pointer: see usage of
      // |info->read| within |tracing_buffers_read|.
      if (res == 0) {
        // Very rare, but possible. Stop for now, should recover.
        PERFETTO_DLOG("[cpu%zu]: 0-sized read from ftrace pipe.", cpu_);
        break;
      }
      PERFETTO_CHECK(res == static_cast<ssize_t>(base::kPageSize));

      pages_read += 1;

      // Compare the amount of ftrace data read against an empirical threshold
      // to make an educated guess on whether we should read more. To figure
      // out the amount of ftrace data, we need to parse the page header (since
      // the read always returns a page, zero-filled at the end). If we read
      // fewer bytes than the threshold, it means that we caught up with the
      // write pointer and we started consuming ftrace events in real-time.
      // This cannot be just 4096 because it needs to account for
      // fragmentation, i.e. for the fact that the last trace event didn't fit
      // in the current page and hence the current page was terminated
      // prematurely.
      static constexpr size_t kRoughlyAPage = base::kPageSize - 512;
      const uint8_t* scratch_ptr = curr_page;
      std::optional<PageHeader> hdr =
          ParsePageHeader(&scratch_ptr, table_->page_header_size_len());
      PERFETTO_DCHECK(hdr && hdr->size > 0 && hdr->size <= base::kPageSize);
      if (!hdr.has_value()) {
        PERFETTO_ELOG("[cpu%zu]: can't parse page header", cpu_);
        break;
      }
      // Note that the first read after starting the read cycle being small is
      // normal. It means that we're given the remainder of events from a
      // page that we've partially consumed during the last read of the previous
      // cycle (having caught up to the writer).
      if (hdr->size < kRoughlyAPage &&
          !(first_batch_in_cycle && pages_read == 1)) {
        break;
      }
    }
  }  // end of metatrace::FTRACE_CPU_READ_BATCH

  // Parse the pages and write to the trace for all relevant data
  // sources.
  if (pages_read == 0)
    return pages_read;

  for (FtraceDataSource* data_source : started_data_sources) {
    size_t pages_parsed_ok = ProcessPagesForDataSource(
        data_source->trace_writer(), data_source->mutable_metadata(), cpu_,
        data_source->parsing_config(), parsing_buf, pages_read, table_,
        symbolizer_, ftrace_clock_snapshot_, ftrace_clock_);
    // If this happens, it means that we did not know how to parse the kernel
    // binary format. This is a bug in either perfetto or the kernel, and must
    // be investigated. Hence we abort instead of recording a bit in the ftrace
    // stats proto, which is easier to overlook.
    if (pages_parsed_ok != pages_read) {
      const size_t first_bad_page_idx = pages_parsed_ok;
      const uint8_t* curr_page =
          parsing_buf + (first_bad_page_idx * base::kPageSize);
      LogInvalidPage(curr_page, base::kPageSize);
      PERFETTO_FATAL("Failed to parse ftrace page");
    }
  }

  return pages_read;
}

void CpuReader::Bundler::StartNewPacket(bool lost_events) {
  FinalizeAndRunSymbolizer();
  packet_ = trace_writer_->NewTracePacket();
  bundle_ = packet_->set_ftrace_events();
  if (ftrace_clock_) {
    bundle_->set_ftrace_clock(ftrace_clock_);

    if (ftrace_clock_snapshot_ && ftrace_clock_snapshot_->ftrace_clock_ts) {
      bundle_->set_ftrace_timestamp(ftrace_clock_snapshot_->ftrace_clock_ts);
      bundle_->set_boot_timestamp(ftrace_clock_snapshot_->boot_clock_ts);
    }
  }

  bundle_->set_cpu(static_cast<uint32_t>(cpu_));
  if (lost_events) {
    bundle_->set_lost_events(true);
  }
}

void CpuReader::Bundler::FinalizeAndRunSymbolizer() {
  if (!packet_) {
    return;
  }

  if (compact_sched_enabled_) {
    compact_sched_buffer_.WriteAndReset(bundle_);
  }

  bundle_->Finalize();
  bundle_ = nullptr;
  // Write the kernel symbol index (mangled address) -> name table.
  // |metadata| is shared across all cpus, is distinct per |data_source| (i.e.
  // tracing session) and is cleared after each FtraceController::ReadTick().
  if (symbolizer_) {
    // Symbol indexes are assigned mononically as |kernel_addrs.size()|,
    // starting from index 1 (no symbol has index 0). Here we remember the
    // size() (which is also == the highest value in |kernel_addrs|) at the
    // beginning and only write newer indexes bigger than that.
    uint32_t max_index_at_start = metadata_->last_kernel_addr_index_written;
    PERFETTO_DCHECK(max_index_at_start <= metadata_->kernel_addrs.size());
    protos::pbzero::InternedData* interned_data = nullptr;
    auto* ksyms_map = symbolizer_->GetOrCreateKernelSymbolMap();
    bool wrote_at_least_one_symbol = false;
    for (const FtraceMetadata::KernelAddr& kaddr : metadata_->kernel_addrs) {
      if (kaddr.index <= max_index_at_start)
        continue;
      std::string sym_name = ksyms_map->Lookup(kaddr.addr);
      if (sym_name.empty()) {
        // Lookup failed. This can genuinely happen in many occasions. E.g.,
        // workqueue_execute_start has two pointers: one is a pointer to a
        // function (which we expect to be symbolized), the other (|work|) is
        // a pointer to a heap struct, which is unsymbolizable, even when
        // using the textual ftrace endpoint.
        continue;
      }

      if (!interned_data) {
        // If this is the very first write, clear the start of the sequence
        // so the trace processor knows that all previous indexes can be
        // discarded and that the mapping is restarting.
        // In most cases this occurs with cpu==0. But if cpu0 is idle, this
        // will happen with the first CPU that has any ftrace data.
        if (max_index_at_start == 0) {
          packet_->set_sequence_flags(
              protos::pbzero::TracePacket::SEQ_INCREMENTAL_STATE_CLEARED);
        }
        interned_data = packet_->set_interned_data();
      }
      auto* interned_sym = interned_data->add_kernel_symbols();
      interned_sym->set_iid(kaddr.index);
      interned_sym->set_str(sym_name);
      wrote_at_least_one_symbol = true;
    }

    auto max_it_at_end = static_cast<uint32_t>(metadata_->kernel_addrs.size());

    // Rationale for the if (wrote_at_least_one_symbol) check: in rare cases,
    // all symbols seen in a ProcessPagesForDataSource() call can fail the
    // ksyms_map->Lookup(). If that happens we don't want to bump the
    // last_kernel_addr_index_written watermark, as that would cause the next
    // call to NOT emit the SEQ_INCREMENTAL_STATE_CLEARED.
    if (wrote_at_least_one_symbol) {
      metadata_->last_kernel_addr_index_written = max_it_at_end;
    }
  }
  packet_ = TraceWriter::TracePacketHandle(nullptr);
}

// static
size_t CpuReader::ProcessPagesForDataSource(
    TraceWriter* trace_writer,
    FtraceMetadata* metadata,
    size_t cpu,
    const FtraceDataSourceConfig* ds_config,
    const uint8_t* parsing_buf,
    const size_t pages_read,
    const ProtoTranslationTable* table,
    LazyKernelSymbolizer* symbolizer,
    const FtraceClockSnapshot* ftrace_clock_snapshot,
    protos::pbzero::FtraceClock ftrace_clock) {
  Bundler bundler(trace_writer, metadata,
                  ds_config->symbolize_ksyms ? symbolizer : nullptr, cpu,
                  ftrace_clock_snapshot, ftrace_clock,
                  ds_config->compact_sched.enabled);

  size_t pages_parsed = 0;
  bool compact_sched_enabled = ds_config->compact_sched.enabled;
  for (; pages_parsed < pages_read; pages_parsed++) {
    const uint8_t* curr_page = parsing_buf + (pages_parsed * base::kPageSize);
    const uint8_t* curr_page_end = curr_page + base::kPageSize;
    const uint8_t* parse_pos = curr_page;
    std::optional<PageHeader> page_header =
        ParsePageHeader(&parse_pos, table->page_header_size_len());

    if (!page_header.has_value() || page_header->size == 0 ||
        parse_pos >= curr_page_end ||
        parse_pos + page_header->size > curr_page_end) {
      break;
    }

    // Start a new bundle if either:
    // * The page we're about to read indicates that there was a kernel ring
    //   buffer overrun since our last read from that per-cpu buffer. We have
    //   a single |lost_events| field per bundle, so start a new packet.
    // * The compact_sched buffer is holding more unique interned strings than
    //   a threshold. We need to flush the compact buffer to make the
    //   interning lookups cheap again.
    bool interner_past_threshold =
        compact_sched_enabled &&
        bundler.compact_sched_buffer()->interner().interned_comms_size() >
            kCompactSchedInternerThreshold;

    if (page_header->lost_events || interner_past_threshold) {
      bundler.StartNewPacket(page_header->lost_events);
    }

    size_t evt_size = ParsePagePayload(parse_pos, &page_header.value(), table,
                                       ds_config, &bundler, metadata);

    if (evt_size != page_header->size) {
      break;
    }
  }
  // bundler->FinalizeAndRunSymbolizer() will run as part of the destructor.

  return pages_parsed;
}

// A page header consists of:
// * timestamp: 8 bytes
// * commit: 8 bytes on 64 bit, 4 bytes on 32 bit kernels
//
// The kernel reports this at /sys/kernel/debug/tracing/events/header_page.
//
// |commit|'s bottom bits represent the length of the payload following this
// header. The top bits have been repurposed as a bitset of flags pertaining to
// data loss. We look only at the "there has been some data lost" flag
// (RB_MISSED_EVENTS), and ignore the relatively tricky "appended the precise
// lost events count past the end of the valid data, as there was room to do so"
// flag (RB_MISSED_STORED).
//
// static
std::optional<CpuReader::PageHeader> CpuReader::ParsePageHeader(
    const uint8_t** ptr,
    uint16_t page_header_size_len) {
  // Mask for the data length portion of the |commit| field. Note that the
  // kernel implementation never explicitly defines the boundary (beyond using
  // bits 30 and 31 as flags), but 27 bits are mentioned as sufficient in the
  // original commit message, and is the constant used by trace-cmd.
  constexpr static uint64_t kDataSizeMask = (1ull << 27) - 1;
  // If set, indicates that the relevant cpu has lost events since the last read
  // (clearing the bit internally).
  constexpr static uint64_t kMissedEventsFlag = (1ull << 31);

  const uint8_t* end_of_page = *ptr + base::kPageSize;
  PageHeader page_header;
  if (!CpuReader::ReadAndAdvance<uint64_t>(ptr, end_of_page,
                                           &page_header.timestamp))
    return std::nullopt;

  uint32_t size_and_flags;

  // On little endian, we can just read a uint32_t and reject the rest of the
  // number later.
  if (!CpuReader::ReadAndAdvance<uint32_t>(
          ptr, end_of_page, base::AssumeLittleEndian(&size_and_flags)))
    return std::nullopt;

  page_header.size = size_and_flags & kDataSizeMask;
  page_header.lost_events = bool(size_and_flags & kMissedEventsFlag);
  PERFETTO_DCHECK(page_header.size <= base::kPageSize);

  // Reject rest of the number, if applicable. On 32-bit, size_bytes - 4 will
  // evaluate to 0 and this will be a no-op. On 64-bit, this will advance by 4
  // bytes.
  PERFETTO_DCHECK(page_header_size_len >= 4);
  *ptr += page_header_size_len - 4;

  return std::make_optional(page_header);
}

// A raw ftrace buffer page consists of a header followed by a sequence of
// binary ftrace events. See |ParsePageHeader| for the format of the earlier.
//
// This method is deliberately static so it can be tested independently.
size_t CpuReader::ParsePagePayload(const uint8_t* start_of_payload,
                                   const PageHeader* page_header,
                                   const ProtoTranslationTable* table,
                                   const FtraceDataSourceConfig* ds_config,
                                   Bundler* bundler,
                                   FtraceMetadata* metadata) {
  const uint8_t* ptr = start_of_payload;
  const uint8_t* const end = ptr + page_header->size;

  uint64_t timestamp = page_header->timestamp;

  while (ptr < end) {
    EventHeader event_header;
    if (!ReadAndAdvance(&ptr, end, &event_header))
      return 0;

    timestamp += event_header.time_delta;

    switch (event_header.type_or_length) {
      case kTypePadding: {
        // Left over page padding or discarded event.
        if (event_header.time_delta == 0) {
          // Not clear what the correct behaviour is in this case.
          PERFETTO_DFATAL("Empty padding event.");
          return 0;
        }
        uint32_t length = 0;
        if (!ReadAndAdvance<uint32_t>(&ptr, end, &length))
          return 0;
        // length includes itself (4 bytes)
        if (length < 4)
          return 0;
        ptr += length - 4;
        break;
      }
      case kTypeTimeExtend: {
        // Extend the time delta.
        uint32_t time_delta_ext = 0;
        if (!ReadAndAdvance<uint32_t>(&ptr, end, &time_delta_ext))
          return 0;
        timestamp += (static_cast<uint64_t>(time_delta_ext)) << 27;
        break;
      }
      case kTypeTimeStamp: {
        // Absolute timestamp. This was historically partially implemented, but
        // not written. Kernels 4.17+ reimplemented this record, changing its
        // size in the process. We assume the newer layout. Parsed the same as
        // kTypeTimeExtend, except that the timestamp is interpreted as an
        // absolute, instead of a delta on top of the previous state.
        uint32_t time_delta_ext = 0;
        if (!ReadAndAdvance<uint32_t>(&ptr, end, &time_delta_ext))
          return 0;
        timestamp = event_header.time_delta +
                    (static_cast<uint64_t>(time_delta_ext) << 27);
        break;
      }
      // Data record:
      default: {
        PERFETTO_CHECK(event_header.type_or_length <= kTypeDataTypeLengthMax);
        // type_or_length is <=28 so it represents the length of a data
        // record. if == 0, this is an extended record and the size of the
        // record is stored in the first uint32_t word in the payload. See
        // Kernel's include/linux/ring_buffer.h
        uint32_t event_size = 0;
        if (event_header.type_or_length == 0) {
          if (!ReadAndAdvance<uint32_t>(&ptr, end, &event_size)) {
            return 0;
          }
          // Size includes the size field itself. Special case for invalid
          // tracing pages seen on select Android 4.19 kernels: the page header
          // says there's still valid data, but the rest of the page is full of
          // zeroes (which would not decode to a valid event). We pretend that
          // such pages have been fully parsed. b/204564312.
          if (PERFETTO_UNLIKELY(event_size == 0 &&
                                event_header.time_delta == 0 &&
                                ZeroPaddedPageTail(ptr, end))) {
            return static_cast<size_t>(page_header->size);
          } else if (PERFETTO_UNLIKELY(event_size < 4)) {
            return 0;
          }
          event_size -= 4;
        } else {
          event_size = 4 * event_header.type_or_length;
        }
        const uint8_t* start = ptr;
        const uint8_t* next = ptr + event_size;

        if (next > end)
          return 0;

        uint16_t ftrace_event_id;
        if (!ReadAndAdvance<uint16_t>(&ptr, end, &ftrace_event_id))
          return 0;

        if (ds_config->event_filter.IsEventEnabled(ftrace_event_id)) {
          // Special-cased handling of some scheduler events when compact format
          // is enabled.
          bool compact_sched_enabled = ds_config->compact_sched.enabled;
          const CompactSchedSwitchFormat& sched_switch_format =
              table->compact_sched_format().sched_switch;
          const CompactSchedWakingFormat& sched_waking_format =
              table->compact_sched_format().sched_waking;

          bool ftrace_print_filter_enabled =
              ds_config->print_filter.has_value();

          // compact sched_switch
          if (compact_sched_enabled &&
              ftrace_event_id == sched_switch_format.event_id) {
            if (event_size < sched_switch_format.size)
              return 0;

            ParseSchedSwitchCompact(start, timestamp, &sched_switch_format,
                                    bundler->compact_sched_buffer(), metadata);

            // compact sched_waking
          } else if (compact_sched_enabled &&
                     ftrace_event_id == sched_waking_format.event_id) {
            if (event_size < sched_waking_format.size)
              return 0;

            ParseSchedWakingCompact(start, timestamp, &sched_waking_format,
                                    bundler->compact_sched_buffer(), metadata);

          } else if (ftrace_print_filter_enabled &&
                     ftrace_event_id == ds_config->print_filter->event_id()) {
            if (ds_config->print_filter->IsEventInteresting(start, next)) {
              protos::pbzero::FtraceEvent* event =
                  bundler->GetOrCreateBundle()->add_event();
              event->set_timestamp(timestamp);
              if (!ParseEvent(ftrace_event_id, start, next, table, ds_config,
                              event, metadata))
                return 0;
            }
          } else {
            // Common case: parse all other types of enabled events.
            protos::pbzero::FtraceEvent* event =
                bundler->GetOrCreateBundle()->add_event();
            event->set_timestamp(timestamp);
            if (!ParseEvent(ftrace_event_id, start, next, table, ds_config,
                            event, metadata))
              return 0;
          }
        }

        // Jump to next event.
        ptr = next;
      }
    }
  }
  return static_cast<size_t>(ptr - start_of_payload);
}

// |start| is the start of the current event.
// |end| is the end of the buffer.
bool CpuReader::ParseEvent(uint16_t ftrace_event_id,
                           const uint8_t* start,
                           const uint8_t* end,
                           const ProtoTranslationTable* table,
                           const FtraceDataSourceConfig* ds_config,
                           protozero::Message* message,
                           FtraceMetadata* metadata) {
  PERFETTO_DCHECK(start < end);
  const size_t length = static_cast<size_t>(end - start);

  // TODO(hjd): Rework to work even if the event is unknown.
  const Event& info = *table->GetEventById(ftrace_event_id);

  // TODO(hjd): Test truncated events.
  // If the end of the buffer is before the end of the event give up.
  if (info.size > length) {
    PERFETTO_DFATAL("Buffer overflowed.");
    return false;
  }

  bool success = true;
  const Field* common_pid_field = table->common_pid();
  if (PERFETTO_LIKELY(common_pid_field))
    success &=
        ParseField(*common_pid_field, start, end, table, message, metadata);

  protozero::Message* nested =
      message->BeginNestedMessage<protozero::Message>(info.proto_field_id);

  // Parse generic event.
  if (PERFETTO_UNLIKELY(info.proto_field_id ==
                        protos::pbzero::FtraceEvent::kGenericFieldNumber)) {
    nested->AppendString(GenericFtraceEvent::kEventNameFieldNumber, info.name);
    for (const Field& field : info.fields) {
      auto generic_field = nested->BeginNestedMessage<protozero::Message>(
          GenericFtraceEvent::kFieldFieldNumber);
      generic_field->AppendString(GenericFtraceEvent::Field::kNameFieldNumber,
                                  field.ftrace_name);
      success &= ParseField(field, start, end, table, generic_field, metadata);
    }
  } else if (PERFETTO_UNLIKELY(
                 info.proto_field_id ==
                 protos::pbzero::FtraceEvent::kSysEnterFieldNumber)) {
    success &= ParseSysEnter(info, start, end, nested, metadata);
  } else if (PERFETTO_UNLIKELY(
                 info.proto_field_id ==
                 protos::pbzero::FtraceEvent::kSysExitFieldNumber)) {
    success &= ParseSysExit(info, start, end, ds_config, nested, metadata);
  } else {  // Parse all other events.
    for (const Field& field : info.fields) {
      success &= ParseField(field, start, end, table, nested, metadata);
    }
  }

  if (PERFETTO_UNLIKELY(info.proto_field_id ==
                        protos::pbzero::FtraceEvent::kTaskRenameFieldNumber)) {
    // For task renames, we want to store that the pid was renamed. We use the
    // common pid to reduce code complexity as in all the cases we care about,
    // the common pid is the same as the renamed pid (the pid inside the event).
    PERFETTO_DCHECK(metadata->last_seen_common_pid);
    metadata->AddRenamePid(metadata->last_seen_common_pid);
  }

  // This finalizes |nested| and |proto_field| automatically.
  message->Finalize();
  metadata->FinishEvent();
  return success;
}

// Caller must guarantee that the field fits in the range,
// explicitly: start + field.ftrace_offset + field.ftrace_size <= end
// The only exception is fields with strategy = kCStringToString
// where the total size isn't known up front. In this case ParseField
// will check the string terminates in the bounds and won't read past |end|.
bool CpuReader::ParseField(const Field& field,
                           const uint8_t* start,
                           const uint8_t* end,
                           const ProtoTranslationTable* table,
                           protozero::Message* message,
                           FtraceMetadata* metadata) {
  PERFETTO_DCHECK(start + field.ftrace_offset + field.ftrace_size <= end);
  const uint8_t* field_start = start + field.ftrace_offset;
  uint32_t field_id = field.proto_field_id;

  switch (field.strategy) {
    case kUint8ToUint32:
    case kUint8ToUint64:
      ReadIntoVarInt<uint8_t>(field_start, field_id, message);
      return true;
    case kUint16ToUint32:
    case kUint16ToUint64:
      ReadIntoVarInt<uint16_t>(field_start, field_id, message);
      return true;
    case kUint32ToUint32:
    case kUint32ToUint64:
      ReadIntoVarInt<uint32_t>(field_start, field_id, message);
      return true;
    case kUint64ToUint64:
      ReadIntoVarInt<uint64_t>(field_start, field_id, message);
      return true;
    case kInt8ToInt32:
    case kInt8ToInt64:
      ReadIntoVarInt<int8_t>(field_start, field_id, message);
      return true;
    case kInt16ToInt32:
    case kInt16ToInt64:
      ReadIntoVarInt<int16_t>(field_start, field_id, message);
      return true;
    case kInt32ToInt32:
    case kInt32ToInt64:
      ReadIntoVarInt<int32_t>(field_start, field_id, message);
      return true;
    case kInt64ToInt64:
      ReadIntoVarInt<int64_t>(field_start, field_id, message);
      return true;
    case kFixedCStringToString:
      // TODO(hjd): Kernel-dive to check this how size:0 char fields work.
      ReadIntoString(field_start, field.ftrace_size, field_id, message);
      return true;
    case kCStringToString:
      // TODO(hjd): Kernel-dive to check this how size:0 char fields work.
      ReadIntoString(field_start, static_cast<size_t>(end - field_start),
                     field_id, message);
      return true;
    case kStringPtrToString: {
      uint64_t n = 0;
      // The ftrace field may be 8 or 4 bytes and we need to copy it into the
      // bottom of n. In the unlikely case where the field is >8 bytes we
      // should avoid making things worse by corrupting the stack but we
      // don't need to handle it correctly.
      size_t size = std::min<size_t>(field.ftrace_size, sizeof(n));
      memcpy(base::AssumeLittleEndian(&n),
             reinterpret_cast<const void*>(field_start), size);
      // Look up the adddress in the printk format map and write it into the
      // proto.
      base::StringView name = table->LookupTraceString(n);
      message->AppendBytes(field_id, name.begin(), name.size());
      return true;
    }
    case kDataLocToString:
      return ReadDataLoc(start, field_start, end, field, message);
    case kBoolToUint32:
    case kBoolToUint64:
      ReadIntoVarInt<uint8_t>(field_start, field_id, message);
      return true;
    case kInode32ToUint64:
      ReadInode<uint32_t>(field_start, field_id, message, metadata);
      return true;
    case kInode64ToUint64:
      ReadInode<uint64_t>(field_start, field_id, message, metadata);
      return true;
    case kPid32ToInt32:
    case kPid32ToInt64:
      ReadPid(field_start, field_id, message, metadata);
      return true;
    case kCommonPid32ToInt32:
    case kCommonPid32ToInt64:
      ReadCommonPid(field_start, field_id, message, metadata);
      return true;
    case kDevId32ToUint64:
      ReadDevId<uint32_t>(field_start, field_id, message, metadata);
      return true;
    case kDevId64ToUint64:
      ReadDevId<uint64_t>(field_start, field_id, message, metadata);
      return true;
    case kFtraceSymAddr64ToUint64:
      ReadSymbolAddr<uint64_t>(field_start, field_id, message, metadata);
      return true;
    case kInvalidTranslationStrategy:
      break;
  }
  PERFETTO_FATAL("Unexpected translation strategy");
}

bool CpuReader::ParseSysEnter(const Event& info,
                              const uint8_t* start,
                              const uint8_t* end,
                              protozero::Message* message,
                              FtraceMetadata* /* metadata */) {
  if (info.fields.size() != 2) {
    PERFETTO_DLOG("Unexpected number of fields for sys_enter");
    return false;
  }
  const auto& id_field = info.fields[0];
  const auto& args_field = info.fields[1];
  if (start + id_field.ftrace_size + args_field.ftrace_size > end) {
    return false;
  }
  // field:long id;
  if (id_field.ftrace_type != kFtraceInt32 &&
      id_field.ftrace_type != kFtraceInt64) {
    return false;
  }
  const int64_t syscall_id = ReadSignedFtraceValue(
      start + id_field.ftrace_offset, id_field.ftrace_type);
  message->AppendVarInt(id_field.proto_field_id, syscall_id);
  // field:unsigned long args[6];
  // proto_translation_table will only allow exactly 6-element array, so we can
  // make the same hard assumption here.
  constexpr uint16_t arg_count = 6;
  size_t element_size = 0;
  if (args_field.ftrace_type == kFtraceUint32) {
    element_size = 4u;
  } else if (args_field.ftrace_type == kFtraceUint64) {
    element_size = 8u;
  } else {
    return false;
  }
  for (uint16_t i = 0; i < arg_count; ++i) {
    const uint8_t* element_ptr =
        start + args_field.ftrace_offset + i * element_size;
    uint64_t arg_value = 0;
    if (element_size == 8) {
      arg_value = ReadValue<uint64_t>(element_ptr);
    } else {
      arg_value = ReadValue<uint32_t>(element_ptr);
    }
    message->AppendVarInt(args_field.proto_field_id, arg_value);
  }
  return true;
}

bool CpuReader::ParseSysExit(const Event& info,
                             const uint8_t* start,
                             const uint8_t* end,
                             const FtraceDataSourceConfig* ds_config,
                             protozero::Message* message,
                             FtraceMetadata* metadata) {
  if (info.fields.size() != 2) {
    PERFETTO_DLOG("Unexpected number of fields for sys_exit");
    return false;
  }
  const auto& id_field = info.fields[0];
  const auto& ret_field = info.fields[1];
  if (start + id_field.ftrace_size + ret_field.ftrace_size > end) {
    return false;
  }
  //    field:long id;
  if (id_field.ftrace_type != kFtraceInt32 &&
      id_field.ftrace_type != kFtraceInt64) {
    return false;
  }
  const int64_t syscall_id = ReadSignedFtraceValue(
      start + id_field.ftrace_offset, id_field.ftrace_type);
  message->AppendVarInt(id_field.proto_field_id, syscall_id);
  //    field:long ret;
  if (ret_field.ftrace_type != kFtraceInt32 &&
      ret_field.ftrace_type != kFtraceInt64) {
    return false;
  }
  const int64_t syscall_ret = ReadSignedFtraceValue(
      start + ret_field.ftrace_offset, ret_field.ftrace_type);
  message->AppendVarInt(ret_field.proto_field_id, syscall_ret);
  // for any syscalls which return a new filedescriptor
  // we mark the fd as potential candidate for scraping
  // if the call succeeded and is within fd bounds
  if (ds_config->syscalls_returning_fd.count(syscall_id) && syscall_ret >= 0 &&
      syscall_ret <= std::numeric_limits<int>::max()) {
    const auto pid = metadata->last_seen_common_pid;
    const auto syscall_ret_u = static_cast<uint64_t>(syscall_ret);
    metadata->fds.insert(std::make_pair(pid, syscall_ret_u));
  }
  return true;
}

// Parse a sched_switch event according to pre-validated format, and buffer the
// individual fields in the current compact batch. See the code populating
// |CompactSchedSwitchFormat| for the assumptions made around the format, which
// this code is closely tied to.
// static
void CpuReader::ParseSchedSwitchCompact(const uint8_t* start,
                                        uint64_t timestamp,
                                        const CompactSchedSwitchFormat* format,
                                        CompactSchedBuffer* compact_buf,
                                        FtraceMetadata* metadata) {
  compact_buf->sched_switch().AppendTimestamp(timestamp);

  int32_t next_pid = ReadValue<int32_t>(start + format->next_pid_offset);
  compact_buf->sched_switch().next_pid().Append(next_pid);
  metadata->AddPid(next_pid);

  int32_t next_prio = ReadValue<int32_t>(start + format->next_prio_offset);
  compact_buf->sched_switch().next_prio().Append(next_prio);

  // Varint encoding of int32 and int64 is the same, so treat the value as
  // int64 after reading.
  int64_t prev_state = ReadSignedFtraceValue(start + format->prev_state_offset,
                                             format->prev_state_type);
  compact_buf->sched_switch().prev_state().Append(prev_state);

  // next_comm
  const char* comm_ptr =
      reinterpret_cast<const char*>(start + format->next_comm_offset);
  size_t iid = compact_buf->interner().InternComm(comm_ptr);
  compact_buf->sched_switch().next_comm_index().Append(iid);
}

// static
void CpuReader::ParseSchedWakingCompact(const uint8_t* start,
                                        uint64_t timestamp,
                                        const CompactSchedWakingFormat* format,
                                        CompactSchedBuffer* compact_buf,
                                        FtraceMetadata* metadata) {
  compact_buf->sched_waking().AppendTimestamp(timestamp);

  int32_t pid = ReadValue<int32_t>(start + format->pid_offset);
  compact_buf->sched_waking().pid().Append(pid);
  metadata->AddPid(pid);

  int32_t target_cpu = ReadValue<int32_t>(start + format->target_cpu_offset);
  compact_buf->sched_waking().target_cpu().Append(target_cpu);

  int32_t prio = ReadValue<int32_t>(start + format->prio_offset);
  compact_buf->sched_waking().prio().Append(prio);

  // comm
  const char* comm_ptr =
      reinterpret_cast<const char*>(start + format->comm_offset);
  size_t iid = compact_buf->interner().InternComm(comm_ptr);
  compact_buf->sched_waking().comm_index().Append(iid);

  uint32_t common_flags =
      ReadValue<uint8_t>(start + format->common_flags_offset);
  compact_buf->sched_waking().common_flags().Append(common_flags);
}

}  // namespace perfetto<|MERGE_RESOLUTION|>--- conflicted
+++ resolved
@@ -163,15 +163,6 @@
                      base::ScopedFile trace_fd,
                      const ProtoTranslationTable* table,
                      LazyKernelSymbolizer* symbolizer,
-<<<<<<< HEAD
-                     const FtraceClockSnapshot* ftrace_clock_snapshot,
-                     base::ScopedFile trace_fd)
-    : cpu_(cpu),
-      table_(table),
-      symbolizer_(symbolizer),
-      ftrace_clock_snapshot_(ftrace_clock_snapshot),
-      trace_fd_(std::move(trace_fd)) {
-=======
                      protos::pbzero::FtraceClock ftrace_clock,
                      const FtraceClockSnapshot* ftrace_clock_snapshot)
     : cpu_(cpu),
@@ -180,7 +171,6 @@
       trace_fd_(std::move(trace_fd)),
       ftrace_clock_(ftrace_clock),
       ftrace_clock_snapshot_(ftrace_clock_snapshot) {
->>>>>>> 45332e04
   PERFETTO_CHECK(trace_fd_);
   PERFETTO_CHECK(SetBlocking(*trace_fd_, false));
 }
