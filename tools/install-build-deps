--- conflicted
+++ resolved
@@ -101,19 +101,6 @@
         'windows', 'x64'),
 
     # clang-format
-<<<<<<< HEAD
-    # From https://chromium.googlesource.com/chromium/src/buildtools/+/refs/heads/master/mac/clang-format.sha1
-    Dependency(
-        'third_party/clang-format/clang-format',
-        'https://storage.googleapis.com/chromium-clang-format/62bde1baa7196ad9df969fc1f06b66360b1a927b',
-        '6df686a937443cbe6efc013467a7ba5f98d3f187eb7765bb7abc6ce47626cf66',
-        'darwin', 'all'),
-    # From https://chromium.googlesource.com/chromium/src/buildtools/+/refs/heads/master/linux64/clang-format.sha1
-    Dependency(
-        'third_party/clang-format/clang-format',
-        'https://storage.googleapis.com/chromium-clang-format/1baf0089e895c989a311b6a38ed94d0e8be4c0a7',
-        'd02a97a87e8c28898033aaf5986967b24dc47ebd5b376e1cd93e5009f22cd75e',
-=======
     # From
     # https://chromium.googlesource.com/chromium/src/buildtools/+/refs/heads/master/mac/clang-format.arm64.sha1
     Dependency(
@@ -133,18 +120,12 @@
         'third_party/clang-format/clang-format',
         'https://storage.googleapis.com/chromium-clang-format/1facab3101fc6da6b9467543f27f0622b966bc19',
         '5e459118d8ac825452e9e1f2717e4de5a36399dc6cc6aec7ec483ad27a0c927e',
->>>>>>> 45332e04
         'linux', 'x64'),
     # From https://chromium.googlesource.com/chromium/src/buildtools/+/refs/heads/master/win/clang-format.exe.sha1
     Dependency(
         'third_party/clang-format/clang-format.exe',
-<<<<<<< HEAD
-        'https://storage.googleapis.com/chromium-clang-format/d4afd4eba27022f5f6d518133aebde57281677c9',
-        '2ba1b4d3ade90ea80316890b598ab5fc16777572be26afec6ce23117da121b80',
-=======
         'https://storage.googleapis.com/chromium-clang-format/2e569921b9884daf157021d6ae9e21991cd6cf81',
         '2227376ada89ea832995b832222b722a27c4d5d8d59e9c4d7842877f99a1e30d',
->>>>>>> 45332e04
         'windows', 'x64'),
 
     # Keep the SHA1 in sync with |clang_format_rev| in chromium //buildtools/DEPS.
@@ -434,17 +415,6 @@
         '6943c1841f57cac4666b165aea4f618fe73b3ff1', 'all', 'all', True),
 ]
 
-<<<<<<< HEAD
-# Dependencies to build gRPC.
-GRPC_DEPS = [
-    Dependency(
-        'buildtools/grpc/src',
-        'https://chromium.googlesource.com/external/github.com/grpc/grpc.git',
-        '6943c1841f57cac4666b165aea4f618fe73b3ff1', 'all', 'all', True),
-]
-
-=======
->>>>>>> 45332e04
 # Sysroots required to cross-compile Linux targets (linux-arm{,64}).
 # These are taken from Chromium's build/linux/sysroot_scripts/sysroots.json.
 BUILD_DEPS_LINUX_CROSS_SYSROOTS = [
@@ -757,13 +727,8 @@
 
       # Decompress the archive.
       if local_path.endswith('.tgz'):
-<<<<<<< HEAD
-        MkdirRecursive(zip_target_dir)
-        subprocess.check_call(['tar', '-oxf', local_path], cwd=zip_target_dir)
-=======
         MkdirRecursive(compressed_target_dir)
         subprocess.check_call(['tar', '-oxf', local_path], cwd=compressed_target_dir)
->>>>>>> 45332e04
       elif local_path.endswith('.zip'):
         with zipfile.ZipFile(local_path, 'r') as zf:
           for info in zf.infolist():
