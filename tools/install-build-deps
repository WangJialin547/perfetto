--- conflicted
+++ resolved
@@ -234,13 +234,8 @@
     # Example traces for regression tests.
     Dependency(
         'test/data.zip',
-<<<<<<< HEAD
-        'https://storage.googleapis.com/perfetto/test-data-20210604-141038.zip',
-        'f202d92ea541b7072562b579470771a5e2b414572a5421c501ea0785a57726eb',
-=======
         'https://storage.googleapis.com/perfetto/test-data-20210630-164307.zip',
         'ce67ef2089edbae4909563fc8696d68c243658e431af5c7f6723548a824f0c3f',
->>>>>>> e76740cd
         'all', 'all',
     ),
 
