/*
 * Copyright (C) 2018 The Android Open Source Project
 *
 * Licensed under the Apache License, Version 2.0 (the "License");
 * you may not use this file except in compliance with the License.
 * You may obtain a copy of the License at
 *
 *      http://www.apache.org/licenses/LICENSE-2.0
 *
 * Unless required by applicable law or agreed to in writing, software
 * distributed under the License is distributed on an "AS IS" BASIS,
 * WITHOUT WARRANTIES OR CONDITIONS OF ANY KIND, either express or implied.
 * See the License for the specific language governing permissions and
 * limitations under the License.
 */

#ifndef TEST_TEST_HELPER_H_
#define TEST_TEST_HELPER_H_

#include <stdio.h>
#include <stdlib.h>
#include <optional>

#include "perfetto/base/build_config.h"
#include "perfetto/ext/base/file_utils.h"
#include "perfetto/ext/base/scoped_file.h"
#include "perfetto/ext/base/subprocess.h"
#include "perfetto/ext/base/thread_task_runner.h"
#include "perfetto/ext/base/utils.h"
#include "perfetto/ext/tracing/core/consumer.h"
#include "perfetto/ext/tracing/core/shared_memory_arbiter.h"
#include "perfetto/ext/tracing/core/trace_packet.h"
#include "perfetto/ext/tracing/ipc/consumer_ipc_client.h"
#include "perfetto/ext/tracing/ipc/default_socket.h"
#include "perfetto/ext/tracing/ipc/service_ipc_host.h"
#include "perfetto/tracing/core/trace_config.h"
#include "src/base/test/test_task_runner.h"
#include "test/fake_producer.h"

#if PERFETTO_BUILDFLAG(PERFETTO_OS_WIN)
#include "src/tracing/ipc/shared_memory_windows.h"
#else
#include <signal.h>

#include "src/traced/probes/probes_producer.h"
#include "src/tracing/ipc/posix_shared_memory.h"
#endif

#include "protos/perfetto/trace/trace_packet.gen.h"

namespace perfetto {

// This value has been bumped to 10s in Oct 2020 because the GCE-based emulator
// can be sensibly slower than real hw (more than 10x) and caused flakes.
// See bugs duped against b/171771440.
constexpr uint32_t kDefaultTestTimeoutMs = 30000;

inline const char* GetTestProducerSockName() {
// If we're building on Android and starting the daemons ourselves,
// create the sockets in a world-writable location.
#if PERFETTO_BUILDFLAG(PERFETTO_OS_ANDROID) && \
    PERFETTO_BUILDFLAG(PERFETTO_START_DAEMONS)
  return "/data/local/tmp/traced_producer";
#else
  return ::perfetto::GetProducerSocket();
#endif
}

// Captures the values of some environment variables when constructed and
// restores them when destroyed.
class TestEnvCleaner {
 public:
  TestEnvCleaner() {}
  TestEnvCleaner(std::initializer_list<const char*> env_vars) {
    prev_state_.reserve(env_vars.size());
    for (const char* name : env_vars) {
      prev_state_.emplace_back();
      Var& var = prev_state_.back();
      var.name = name;
      const char* prev_value = getenv(name);
      if (prev_value) {
        var.value.emplace(prev_value);
      }
    }
  }
  ~TestEnvCleaner() { Clean(); }

  TestEnvCleaner(const TestEnvCleaner&) = delete;
  TestEnvCleaner(TestEnvCleaner&& obj) noexcept { *this = std::move(obj); }
  TestEnvCleaner& operator=(const TestEnvCleaner&) = delete;
  TestEnvCleaner& operator=(TestEnvCleaner&& obj) noexcept {
    PERFETTO_CHECK(prev_state_.empty());
    this->prev_state_ = std::move(obj.prev_state_);
    obj.prev_state_.clear();
    return *this;
  }

  void Clean() {
    for (const Var& var : prev_state_) {
      if (var.value) {
        base::SetEnv(var.name, *var.value);
      } else {
        base::UnsetEnv(var.name);
      }
    }
    prev_state_.clear();
  }

 private:
  struct Var {
    const char* name;
    std::optional<std::string> value;
  };
  std::vector<Var> prev_state_;
};

// This is used only in daemon starting integrations tests.
class ServiceThread {
 public:
  ServiceThread(const std::string& producer_socket,
                const std::string& consumer_socket)
      : producer_socket_(producer_socket), consumer_socket_(consumer_socket) {}

  ~ServiceThread() { Stop(); }

  TestEnvCleaner Start() {
    TestEnvCleaner env_cleaner(
        {"PERFETTO_PRODUCER_SOCK_NAME", "PERFETTO_CONSUMER_SOCK_NAME"});
    runner_ = base::ThreadTaskRunner::CreateAndStart("perfetto.svc");
    runner_->PostTaskAndWaitForTesting([this]() {
      svc_ = ServiceIPCHost::CreateInstance(runner_->get());
      if (remove(producer_socket_.c_str()) == -1) {
        if (errno != ENOENT)
          PERFETTO_FATAL("Failed to remove %s", producer_socket_.c_str());
      }
      if (remove(consumer_socket_.c_str()) == -1) {
        if (errno != ENOENT)
          PERFETTO_FATAL("Failed to remove %s", consumer_socket_.c_str());
      }
      base::SetEnv("PERFETTO_PRODUCER_SOCK_NAME", producer_socket_);
      base::SetEnv("PERFETTO_CONSUMER_SOCK_NAME", consumer_socket_);
      bool res =
          svc_->Start(producer_socket_.c_str(), consumer_socket_.c_str());
      if (!res) {
        PERFETTO_FATAL("Failed to start service listening on %s and %s",
                       producer_socket_.c_str(), consumer_socket_.c_str());
      }
    });
    return env_cleaner;
  }

  void Stop() {
    if (!runner_)
      return;
    runner_->PostTaskAndWaitForTesting([this]() { svc_.reset(); });
    runner_.reset();
  }

  base::ThreadTaskRunner* runner() { return runner_ ? &*runner_ : nullptr; }

 private:
  std::optional<base::ThreadTaskRunner> runner_;  // Keep first.

  std::string producer_socket_;
  std::string consumer_socket_;
  std::unique_ptr<ServiceIPCHost> svc_;
};

// This is used only in daemon starting integrations tests.
#if PERFETTO_BUILDFLAG(PERFETTO_OS_WIN)
// On Windows we don't have any traced_probes, make this a no-op to avoid
// propagating #ifdefs to the outer test.
class ProbesProducerThread {
 public:
  ProbesProducerThread(const std::string& /*producer_socket*/) {}
  void Connect() {}
};
#else
class ProbesProducerThread {
 public:
  ProbesProducerThread(const std::string& producer_socket)
      : producer_socket_(producer_socket) {}

  ~ProbesProducerThread() {
    if (!runner_)
      return;
    runner_->PostTaskAndWaitForTesting([this]() { producer_.reset(); });
  }

  void Connect() {
    runner_ = base::ThreadTaskRunner::CreateAndStart("perfetto.prd.probes");
    runner_->PostTaskAndWaitForTesting([this]() {
      producer_.reset(new ProbesProducer());
      producer_->ConnectWithRetries(producer_socket_.c_str(), runner_->get());
    });
  }

 private:
  std::optional<base::ThreadTaskRunner> runner_;  // Keep first.

  std::string producer_socket_;
  std::unique_ptr<ProbesProducer> producer_;
};
#endif  // !OS_WIN

class FakeProducerThread {
 public:
  FakeProducerThread(const std::string& producer_socket,
                     std::function<void()> connect_callback,
                     std::function<void()> setup_callback,
                     std::function<void()> start_callback)
      : producer_socket_(producer_socket),
        connect_callback_(std::move(connect_callback)),
        setup_callback_(std::move(setup_callback)),
        start_callback_(std::move(start_callback)) {
    runner_ = base::ThreadTaskRunner::CreateAndStart("perfetto.prd.fake");
    runner_->PostTaskAndWaitForTesting([this]() {
      producer_.reset(
          new FakeProducer("android.perfetto.FakeProducer", runner_->get()));
    });
  }

  ~FakeProducerThread() {
    runner_->PostTaskAndWaitForTesting([this]() { producer_.reset(); });
  }

  void Connect() {
    runner_->PostTaskAndWaitForTesting([this]() {
      producer_->Connect(producer_socket_.c_str(), std::move(connect_callback_),
                         std::move(setup_callback_), std::move(start_callback_),
                         std::move(shm_), std::move(shm_arbiter_));
    });
  }

  base::ThreadTaskRunner* runner() { return runner_ ? &*runner_ : nullptr; }

  FakeProducer* producer() { return producer_.get(); }

  void CreateProducerProvidedSmb() {
#if PERFETTO_BUILDFLAG(PERFETTO_OS_WIN)
    SharedMemoryWindows::Factory factory;
#else
    PosixSharedMemory::Factory factory;
#endif
    shm_ = factory.CreateSharedMemory(1024 * 1024);
    shm_arbiter_ = SharedMemoryArbiter::CreateUnboundInstance(shm_.get(), 4096);
  }

  void ProduceStartupEventBatch(const protos::gen::TestConfig& config,
                                std::function<void()> callback) {
    PERFETTO_CHECK(shm_arbiter_);
    producer_->ProduceStartupEventBatch(config, shm_arbiter_.get(), callback);
  }

 private:
  std::optional<base::ThreadTaskRunner> runner_;  // Keep first.

  std::string producer_socket_;
  std::unique_ptr<FakeProducer> producer_;
  std::function<void()> connect_callback_;
  std::function<void()> setup_callback_;
  std::function<void()> start_callback_;
  std::unique_ptr<SharedMemory> shm_;
  std::unique_ptr<SharedMemoryArbiter> shm_arbiter_;
};

class TestHelper : public Consumer {
 public:
  enum class Mode {
    kStartDaemons,
    kUseSystemService,
  };
  static Mode kDefaultMode;

  static const char* GetDefaultModeConsumerSocketName();
  static const char* GetDefaultModeProducerSocketName();

  explicit TestHelper(base::TestTaskRunner* task_runner)
      : TestHelper(task_runner, kDefaultMode) {}

  explicit TestHelper(base::TestTaskRunner* task_runner, Mode mode);

  // Consumer implementation.
  void OnConnect() override;
  void OnDisconnect() override;
  void OnTracingDisabled(const std::string& error) override;
  virtual void ReadTraceData(std::vector<TracePacket> packets);
  void OnTraceData(std::vector<TracePacket> packets, bool has_more) override;
  void OnDetach(bool) override;
  void OnAttach(bool, const TraceConfig&) override;
  void OnTraceStats(bool, const TraceStats&) override;
  void OnObservableEvents(const ObservableEvents&) override;
<<<<<<< HEAD
  void OnSessionCloned(bool, const std::string&) override;
=======
  void OnSessionCloned(const OnSessionClonedArgs&) override;
>>>>>>> bad11ba2

  // Starts the tracing service if in kStartDaemons mode.
  void StartServiceIfRequired();

  // Restarts the tracing service. Only valid in kStartDaemons mode.
  void RestartService();

  // Connects the producer and waits that the service has seen the
  // RegisterDataSource() call.
  FakeProducer* ConnectFakeProducer();

  void ConnectConsumer();
  void StartTracing(const TraceConfig& config,
                    base::ScopedFile = base::ScopedFile());
  void DisableTracing();
  void FlushAndWait(uint32_t timeout_ms);
  void ReadData(uint32_t read_count = 0);
  void FreeBuffers();
  void DetachConsumer(const std::string& key);
  bool AttachConsumer(const std::string& key);
  void CreateProducerProvidedSmb();
  bool IsShmemProvidedByProducer();
  void ProduceStartupEventBatch(const protos::gen::TestConfig& config);

  void WaitFor(std::function<bool()> predicate,
               const std::string& error_msg,
               uint32_t timeout_ms = kDefaultTestTimeoutMs);
  void WaitForConsumerConnect();
  void WaitForProducerSetup();
  void WaitForProducerEnabled();
  void WaitForDataSourceConnected(const std::string& ds_name);
  void WaitForTracingDisabled(uint32_t timeout_ms = kDefaultTestTimeoutMs);
  void WaitForReadData(uint32_t read_count = 0,
                       uint32_t timeout_ms = kDefaultTestTimeoutMs);
  void SyncAndWaitProducer();
  TracingServiceState QueryServiceStateAndWait();

  std::string AddID(const std::string& checkpoint) {
    return checkpoint + "." + std::to_string(instance_num_);
  }

  std::function<void()> CreateCheckpoint(const std::string& checkpoint) {
    return task_runner_->CreateCheckpoint(AddID(checkpoint));
  }

  void RunUntilCheckpoint(const std::string& checkpoint,
                          uint32_t timeout_ms = kDefaultTestTimeoutMs) {
    return task_runner_->RunUntilCheckpoint(AddID(checkpoint), timeout_ms);
  }

  std::function<void()> WrapTask(const std::function<void()>& function);

  base::ThreadTaskRunner* service_thread() { return service_thread_.runner(); }
  base::ThreadTaskRunner* producer_thread() {
    return fake_producer_thread_.runner();
  }
  const std::vector<protos::gen::TracePacket>& full_trace() {
    return full_trace_;
  }
  const std::vector<protos::gen::TracePacket>& trace() { return trace_; }

  // Some fixtures want to reuse a global TestHelper in different testcases
  // without destroying and recreating it, but they still need to avoid
  // polluting environment variables.
  //
  // This restores the previous environment variables.
  void CleanEnv() { env_cleaner_.Clean(); }

 private:
  static uint64_t next_instance_num_;
  uint64_t instance_num_;
  base::TestTaskRunner* task_runner_ = nullptr;
  int cur_consumer_num_ = 0;
  uint64_t trace_count_ = 0;

  std::function<void()> on_connect_callback_;
  std::function<void()> on_packets_finished_callback_;
  std::function<void()> on_stop_tracing_callback_;
  std::function<void()> on_detach_callback_;
  std::function<void(bool)> on_attach_callback_;

  std::vector<protos::gen::TracePacket> full_trace_;
  std::vector<protos::gen::TracePacket> trace_;

  Mode mode_;
  const char* producer_socket_;
  const char* consumer_socket_;
  ServiceThread service_thread_;
  FakeProducerThread fake_producer_thread_;

  TestEnvCleaner env_cleaner_;

  std::unique_ptr<TracingService::ConsumerEndpoint> endpoint_;  // Keep last.
};

#if !PERFETTO_BUILDFLAG(PERFETTO_OS_WIN)

// This class is a reference to a child process that has in essence been execv
// to the requested binary. The process will start and then wait for Run()
// before proceeding. We use this to fork new processes before starting any
// additional threads in the parent process (otherwise you would risk
// deadlocks), but pause the forked processes until remaining setup (including
// any necessary threads) in the parent process is complete.
class Exec {
 public:
  // Starts the forked process that was created. If not null then |stderr_out|
  // will contain the stderr of the process.
  int Run(std::string* stderr_out = nullptr) {
    // We can't be the child process.
    PERFETTO_CHECK(getpid() != subprocess_.pid());
    // Will cause the entrypoint to continue.
    PERFETTO_CHECK(write(*sync_pipe_.wr, "1", 1) == 1);
    sync_pipe_.wr.reset();
    subprocess_.Wait();

    if (stderr_out) {
      *stderr_out = std::move(subprocess_.output());
    } else {
      PERFETTO_LOG("Child proc %d exited with stderr: \"%s\"",
                   subprocess_.pid(), subprocess_.output().c_str());
    }
    return subprocess_.returncode();
  }

  Exec(const std::string& argv0,
       std::initializer_list<std::string> args,
       std::string input = "") {
    subprocess_.args.stderr_mode = base::Subprocess::OutputMode::kBuffer;
    subprocess_.args.stdout_mode = base::Subprocess::OutputMode::kDevNull;
    subprocess_.args.input = input;

#if PERFETTO_BUILDFLAG(PERFETTO_START_DAEMONS)
    constexpr bool kUseSystemBinaries = false;
#else
    constexpr bool kUseSystemBinaries = true;
#endif

    auto pass_env = [](const std::string& var, base::Subprocess* proc) {
      const char* val = getenv(var.c_str());
      if (val)
        proc->args.env.push_back(var + "=" + val);
    };

    std::vector<std::string>& cmd = subprocess_.args.exec_cmd;
    if (kUseSystemBinaries) {
      PERFETTO_CHECK(TestHelper::kDefaultMode ==
                     TestHelper::Mode::kUseSystemService);
      cmd.push_back("/system/bin/" + argv0);
      cmd.insert(cmd.end(), args.begin(), args.end());
    } else {
      PERFETTO_CHECK(TestHelper::kDefaultMode ==
                     TestHelper::Mode::kStartDaemons);
      subprocess_.args.env.push_back(
          std::string("PERFETTO_PRODUCER_SOCK_NAME=") +
          TestHelper::GetDefaultModeProducerSocketName());
      subprocess_.args.env.push_back(
          std::string("PERFETTO_CONSUMER_SOCK_NAME=") +
          TestHelper::GetDefaultModeConsumerSocketName());
      pass_env("TMPDIR", &subprocess_);
      pass_env("TMP", &subprocess_);
      pass_env("TEMP", &subprocess_);
      cmd.push_back(base::GetCurExecutableDir() + "/" + argv0);
      cmd.insert(cmd.end(), args.begin(), args.end());
    }

    if (!base::FileExists(cmd[0])) {
      PERFETTO_FATAL(
          "Cannot find %s. Make sure that the target has been built and, on "
          "Android, pushed to the device.",
          cmd[0].c_str());
    }

    // This pipe blocks the execution of the child process until the main test
    // process calls Run(). There are two conflicting problems here:
    // 1) We can't fork() subprocesses too late, because the test spawns threads
    //    for hosting the service. fork+threads = bad (see aosp/1089744).
    // 2) We can't run the subprocess too early, because we need to wait that
    //    the service threads are ready before trying to connect from the child
    //    process.
    sync_pipe_ = base::Pipe::Create();
    int sync_pipe_rd = *sync_pipe_.rd;
    subprocess_.args.preserve_fds.push_back(sync_pipe_rd);

    // This lambda will be called on the forked child process after having
    // setup pipe redirection and closed all FDs, right before the exec().
    // The Subprocesss harness will take care of closing also |sync_pipe_.wr|.
    subprocess_.args.posix_entrypoint_for_testing = [sync_pipe_rd] {
      // Don't add any logging here, all file descriptors are closed and trying
      // to log will likely cause undefined behaviors.
      char ignored = 0;
      PERFETTO_CHECK(PERFETTO_EINTR(read(sync_pipe_rd, &ignored, 1)) > 0);
      PERFETTO_CHECK(close(sync_pipe_rd) == 0 || errno == EINTR);
    };

    subprocess_.Start();
    sync_pipe_.rd.reset();
  }

  void SendSigterm() {
#ifdef SIGTERM
    kill(subprocess_.pid(), SIGTERM);
#else
    // This code is never used on Windows tests, not bothering.
    if (subprocess_.pid())  // Always true, but avoids Wnoreturn compile errors.
      PERFETTO_FATAL("SendSigterm() not implemented on this platform");
#endif
  }

 private:
  base::Subprocess subprocess_;
  base::Pipe sync_pipe_;
};

#endif  // !PERFETTO_BUILDFLAG(PERFETTO_OS_WIN)

}  // namespace perfetto

#endif  // TEST_TEST_HELPER_H_<|MERGE_RESOLUTION|>--- conflicted
+++ resolved
@@ -290,11 +290,7 @@
   void OnAttach(bool, const TraceConfig&) override;
   void OnTraceStats(bool, const TraceStats&) override;
   void OnObservableEvents(const ObservableEvents&) override;
-<<<<<<< HEAD
-  void OnSessionCloned(bool, const std::string&) override;
-=======
   void OnSessionCloned(const OnSessionClonedArgs&) override;
->>>>>>> bad11ba2
 
   // Starts the tracing service if in kStartDaemons mode.
   void StartServiceIfRequired();
