--- conflicted
+++ resolved
@@ -40,11 +40,7 @@
     <test class="com.android.tradefed.testtype.GTest" >
         <option name="native-test-device-path" value="/data/local/tmp" />
         <option name="module-name" value="CtsPerfettoTestCases" />
-<<<<<<< HEAD
-        <option name="runtime-hint" value="0m40s" />
-=======
         <option name="runtime-hint" value="2m40s" />
->>>>>>> 45332e04
         <!-- test-timeout unit is ms -->
         <option name="native-test-timeout" value="180000" />
     </test>
